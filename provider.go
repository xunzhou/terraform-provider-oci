--- conflicted
+++ resolved
@@ -91,8 +91,8 @@
 		"baremetal_core_drg_attachments":            core.DrgAttachmentDatasource(),
 		"baremetal_core_drgs":                       core.DrgDatasource(),
 		"baremetal_core_images":                     core.ImageDatasource(),
+		"baremetal_core_instance_credentials":       core.InstanceCredentialsDatasource(),
 		"baremetal_core_instances":                  core.InstanceDatasource(),
-		"baremetal_core_instance_credentials":       core.InstanceCredentialsDatasource(),
 		"baremetal_core_internet_gateways":          core.InternetGatewayDatasource(),
 		"baremetal_core_ipsec_config":               core.IPSecConnectionConfigDatasource(),
 		"baremetal_core_ipsec_connections":          core.IPSecConnectionsDatasource(),
@@ -125,7 +125,6 @@
 		"baremetal_identity_swift_passwords":        identity.SwiftPasswordDatasource(),
 		"baremetal_identity_user_group_memberships": identity.UserGroupMembershipDatasource(),
 		"baremetal_identity_users":                  identity.UserDatasource(),
-<<<<<<< HEAD
 		"baremetal_load_balancer_backends":          lb.BackendDatasource(),
 		"baremetal_load_balancer_backendsets":       lb.BackendSetDatasource(),
 		"baremetal_load_balancer_certificates":      lb.CertificateDatasource(),
@@ -133,8 +132,6 @@
 		"baremetal_load_balancer_protocols":         lb.ProtocolDatasource(),
 		"baremetal_load_balancer_shapes":            lb.ShapeDatasource(),
 		"baremetal_load_balancers":                  lb.LoadBalancerDatasource(),
-=======
->>>>>>> 6cfc0e8a
 		"baremetal_objectstorage_bucket_summaries":  objectstorage.BucketSummaryDatasource(),
 		"baremetal_objectstorage_namespace":         objectstorage.NamespaceDatasource(),
 		"baremetal_objectstorage_object_head":       objectstorage.ObjectHeadDatasource(),
@@ -169,14 +166,11 @@
 		"baremetal_identity_ui_password":           identity.UIPasswordResource(),
 		"baremetal_identity_user":                  identity.UserResource(),
 		"baremetal_identity_user_group_membership": identity.UserGroupMembershipResource(),
-<<<<<<< HEAD
 		"baremetal_load_balancer":                  lb.LoadBalancerResource(),
 		"baremetal_load_balancer_backend":          lb.LoadBalancerBackendResource(),
 		"baremetal_load_balancer_backendset":       lb.LoadBalancerBackendSetResource(),
 		"baremetal_load_balancer_certificate":      lb.LoadBalancerCertificateResource(),
 		"baremetal_load_balancer_listener":         lb.LoadBalancerListenerResource(),
-=======
->>>>>>> 6cfc0e8a
 		"baremetal_objectstorage_bucket":           objectstorage.BucketResource(),
 		"baremetal_objectstorage_object":           objectstorage.ObjectResource(),
 	}
