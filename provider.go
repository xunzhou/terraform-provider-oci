package main

import (
	"crypto/rsa"

	"github.com/MustWin/baremetal-sdk-go"
	"github.com/MustWin/terraform-Oracle-BareMetal-Provider/core"
	"github.com/MustWin/terraform-Oracle-BareMetal-Provider/database"
	"github.com/MustWin/terraform-Oracle-BareMetal-Provider/identity"
	"github.com/MustWin/terraform-Oracle-BareMetal-Provider/objectstorage"
	"github.com/hashicorp/terraform/helper/schema"
	"github.com/hashicorp/terraform/terraform"
)

var descriptions map[string]string

func init() {
	descriptions = map[string]string{
		"tenancy_ocid": "(Required) The tenancy OCID for a user. The tenancy OCID can be found at the bottom of user settings in the Bare Metal console.",
		"user_ocid":    "(Required) The user OCID. This can be found in user settings in the Bare Metal console.",
		"fingerprint":  "(Required) The fingerprint for the user's RSA key. This can be found in user settings in the Bare Metal console.",
		"private_key": "(Optional) A PEM formatted RSA private key for the user.\n" +
			"A private_key or a private_key_path must be provided.",
		"private_key_path": "(Optional) The path to the user's PEM formatted private key.\n" +
			"A private_key or a private_key_path must be provided.",
		"private_key_password": "(Required) The password used to secure the private key.",
	}
}

// Provider is the adapter for terraform, that gives access to all the resources
func Provider(configfn schema.ConfigureFunc) terraform.ResourceProvider {
	return &schema.Provider{
		DataSourcesMap: dataSourcesMap(),
		Schema:         schemaMap(),
		ResourcesMap:   resourcesMap(),
		ConfigureFunc:  configfn,
	}
}

func schemaMap() map[string]*schema.Schema {
	return map[string]*schema.Schema{
		"tenancy_ocid": {
			Type:        schema.TypeString,
			Required:    true,
			Description: descriptions["tenancy_ocid"],
		},
		"user_ocid": {
			Type:        schema.TypeString,
			Required:    true,
			Description: descriptions["user_ocid"],
		},
		"fingerprint": {
			Type:        schema.TypeString,
			Required:    true,
			Description: descriptions["fingerprint"],
		},
		"private_key": {
			Type:        schema.TypeString,
			Optional:    true,
			Sensitive:   true,
			Description: descriptions["private_key"],
		},
		"private_key_path": {
			Type:        schema.TypeString,
			Optional:    true,
			Default:     "",
			Description: descriptions["private_key_path"],
		},
		"private_key_password": {
			Type:        schema.TypeString,
			Required:    true,
			Sensitive:   true,
			Description: descriptions["private_key_password"],
		},
	}
}

func dataSourcesMap() map[string]*schema.Resource {
	return map[string]*schema.Resource{
		"baremetal_core_console_history_data":     core.ConsoleHistoryDataDatasource(),
		"baremetal_core_cpes":                     core.CpeDatasource(),
		"baremetal_core_dhcp_options":             core.DHCPOptionsDatasource(),
		"baremetal_core_drg_attachments":          core.DrgAttachmentDatasource(),
		"baremetal_core_drgs":                     core.DrgDatasource(),
		"baremetal_core_images":                   core.ImageDatasource(),
		"baremetal_core_instances":                core.InstanceDatasource(),
		"baremetal_core_internet_gateways":        core.InternetGatewayDatasource(),
		"baremetal_core_ipsec_config":             core.IPSecConfigDatasource(),
		"baremetal_core_ipsec_connections":        core.IPSecConnectionsDatasource(),
		"baremetal_core_ipsec_status":             core.IPSecStatusDatasource(),
		"baremetal_core_route_tables":             core.RouteTableDatasource(),
		"baremetal_core_shape":                    core.ShapeDatasource(),
		"baremetal_core_subnets":                  core.SubnetDatasource(),
		"baremetal_core_virtual_networks":         core.VirtualNetworkDatasource(),
		"baremetal_core_vnic_attachments":         core.DatasourceCoreVnicAttachments(),
		"baremetal_core_vnic":                     core.VnicDatasource(),
		"baremetal_core_volume_attachments":       core.VolumeAttachmentDatasource(),
		"baremetal_core_volume_backups":           core.VolumeBackupDatasource(),
		"baremetal_core_volumes":                  core.VolumeDatasource(),
		"baremetal_database_db_home":              database.DBHomeDatasource(),
		"baremetal_database_db_homes":             database.DBHomesDatasource(),
		"baremetal_database_db_node":          database.DBNodeDatasource(),
		"baremetal_database_db_nodes":         database.DBNodesDatasource(),
		"baremetal_database_db_systems":           database.DBSystemDatasource(),
		"baremetal_database_db_system_shapes":     database.DBSystemShapeDatasource(),
		"baremetal_database_db_versions":      database.DBVersionDatasource(),
<<<<<<< HEAD
		"baremetal_identity_api_keys":         identity.APIKeyDatasource(),
		"baremetal_objectstorage_object_head": objectstorage.ObjectHeadDatasource(),
=======
		"baremetal_objectstorage_bucket_summaries": objectstorage.BucketSummaryDatasource(),
		"baremetal_identity_api_keys":             identity.APIKeyDatasource(),
>>>>>>> 875bacc5
		"baremetal_objectstorage_objects":  objectstorage.ObjectDatasource(),
		"baremetal_objectstorage_namespace":  objectstorage.NamespaceDatasource(),
	}
}

func resourcesMap() map[string]*schema.Resource {
	return map[string]*schema.Resource{
		"baremetal_core_console_history":      core.ConsoleHistoryResource(),
		"baremetal_core_cpe":                  core.CpeResource(),
		"baremetal_core_dhcp_options":         core.DHCPOptionsResource(),
		"baremetal_core_drg_attachment":       core.DrgAttachmentResource(),
		"baremetal_core_drg":                  core.DrgResource(),
		"baremetal_core_image":                core.ImageResource(),
		"baremetal_core_instance":             core.InstanceResource(),
		"baremetal_core_internet_gateway":     core.InternetGatewayResource(),
		"baremetal_core_ipsec":                core.IPSecResource(),
		"baremetal_core_route_table":          core.RouteTableResource(),
		"baremetal_core_subnet":               core.SubnetResource(),
		"baremetal_core_virtual_network":      core.VirtualNetworkResource(),
		"baremetal_core_volume_attachment":    core.VolumeAttachmentResource(),
		"baremetal_core_volume_backup":        core.VolumeBackupResource(),
		"baremetal_core_volume":               core.VolumeResource(),
		"baremetal_database_db_system":        database.DBSystemResource(),
		"baremetal_identity_api_key":          identity.APIKeyResource(),
		"baremetal_identity_compartment":      identity.CompartmentResource(),
		"baremetal_identity_group":            identity.GroupResource(),
		"baremetal_identity_policy":           identity.PolicyResource(),
		"baremetal_identity_ui_password":      identity.UIPasswordResource(),
		"baremetal_identity_user":             identity.UserResource(),
		"baremetal_objectstorage_bucket":      objectstorage.BucketResource(),
		"baremetal_objectstorage_object":      objectstorage.ObjectResource(),
	}
}

func providerConfig(d *schema.ResourceData) (client interface{}, err error) {
	tenancyOCID := d.Get("tenancy_ocid").(string)
	userOCID := d.Get("user_ocid").(string)
	fingerprint := d.Get("fingerprint").(string)
	privateKeyBuffer := d.Get("private_key").(string)
	privateKeyPath := d.Get("private_key_path").(string)
	privateKeyPassword := d.Get("private_key_password").(string)

	var privateKey *rsa.PrivateKey

	if privateKeyBuffer != "" {
		if privateKey, err = baremetal.PrivateKeyFromBytes([]byte(privateKeyBuffer), privateKeyPassword); err != nil {
			return nil, err
		}
	}

	if privateKeyPath != "" {
		if privateKey, err = baremetal.PrivateKeyFromFile(privateKeyPath, privateKeyPassword); err != nil {
			return nil, err
		}
	}

	client = baremetal.New(userOCID, tenancyOCID, fingerprint, privateKey, "")
	return
}<|MERGE_RESOLUTION|>--- conflicted
+++ resolved
@@ -104,13 +104,9 @@
 		"baremetal_database_db_systems":           database.DBSystemDatasource(),
 		"baremetal_database_db_system_shapes":     database.DBSystemShapeDatasource(),
 		"baremetal_database_db_versions":      database.DBVersionDatasource(),
-<<<<<<< HEAD
-		"baremetal_identity_api_keys":         identity.APIKeyDatasource(),
+		"baremetal_identity_api_keys":             identity.APIKeyDatasource(),
+		"baremetal_objectstorage_bucket_summaries": objectstorage.BucketSummaryDatasource(),
 		"baremetal_objectstorage_object_head": objectstorage.ObjectHeadDatasource(),
-=======
-		"baremetal_objectstorage_bucket_summaries": objectstorage.BucketSummaryDatasource(),
-		"baremetal_identity_api_keys":             identity.APIKeyDatasource(),
->>>>>>> 875bacc5
 		"baremetal_objectstorage_objects":  objectstorage.ObjectDatasource(),
 		"baremetal_objectstorage_namespace":  objectstorage.NamespaceDatasource(),
 	}
