package objectstorage

import (
	"github.com/MustWin/baremetal-sdk-go"
	"github.com/MustWin/terraform-Oracle-BareMetal-Provider/client"
	"github.com/hashicorp/terraform/helper/schema"
)

type BucketResourceCrud struct {
	D      *schema.ResourceData
	Client client.BareMetalClient
	Res    *baremetal.Bucket
}

<<<<<<< HEAD
func (s *BucketResourceCrud) ID() string {
	return string(s.Res.Namespace) + "/" + s.Res.Name
=======
func (s *BucketResourceCrud) ID()  string {
	return string(s.Res.Namespace) + "/" + s.Res.Name
}

func resourceMapToMetadata(rm map[string]interface{}) map[string]string {
	result := map[string]string{}
	for k, v := range rm {
		result[k] = v.(string)
	}
	return result
>>>>>>> dc18a4be
}

func (s *BucketResourceCrud) SetData() {
	s.D.Set("compartment_id", s.Res.CompartmentID)
	s.D.Set("name", s.Res.Name)
	s.D.Set("namespace", s.Res.Namespace)
	s.D.Set("metadata", s.Res.Metadata)
	s.D.Set("created_by", s.Res.CreatedBy)
	s.D.Set("time_created", s.Res.TimeCreated.String())
}

func (s *BucketResourceCrud) Create() (e error) {
	compartmentID := s.D.Get("compartment_id").(string)
	name := s.D.Get("name").(string)
	namespace := s.D.Get("namespace").(string)
	opts := &baremetal.CreateBucketOptions{}

	if rawMetadata, ok := s.D.GetOk("metadata"); ok {
		metadata := resourceMapToMetadata(rawMetadata.(map[string]interface{}))
		opts.Metadata = metadata
	}
	s.Res, e = s.Client.CreateBucket(compartmentID, name, baremetal.Namespace(namespace), opts)
	return
}

func (s *BucketResourceCrud) Get() (e error) {
	name := s.D.Get("name").(string)
	namespace := s.D.Get("namespace").(string)
	s.Res, e = s.Client.GetBucket(name, baremetal.Namespace(namespace))
	return
}

func (s *BucketResourceCrud) Update() (e error) {
	compartmentID := s.D.Get("compartment_id").(string)
	name := s.D.Get("name").(string)
	namespace := s.D.Get("namespace").(string)
	opts := &baremetal.UpdateBucketOptions{}
	if rawMetadata, ok := s.D.GetOk("metadata"); ok {
		metadata := resourceMapToMetadata(rawMetadata.(map[string]interface{}))
		opts.Metadata = metadata
	}

	s.Res, e = s.Client.UpdateBucket(compartmentID, name, baremetal.Namespace(namespace), opts)
	return
}

func (s *BucketResourceCrud) Delete() (e error) {
	name := s.D.Get("name").(string)
	namespace := s.D.Get("namespace").(string)
	return s.Client.DeleteBucket(name, baremetal.Namespace(namespace), nil)
}<|MERGE_RESOLUTION|>--- conflicted
+++ resolved
@@ -12,21 +12,9 @@
 	Res    *baremetal.Bucket
 }
 
-<<<<<<< HEAD
-func (s *BucketResourceCrud) ID() string {
-	return string(s.Res.Namespace) + "/" + s.Res.Name
-=======
+
 func (s *BucketResourceCrud) ID()  string {
 	return string(s.Res.Namespace) + "/" + s.Res.Name
-}
-
-func resourceMapToMetadata(rm map[string]interface{}) map[string]string {
-	result := map[string]string{}
-	for k, v := range rm {
-		result[k] = v.(string)
-	}
-	return result
->>>>>>> dc18a4be
 }
 
 func (s *BucketResourceCrud) SetData() {
