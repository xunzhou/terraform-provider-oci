// Copyright (c) 2017, Oracle and/or its affiliates. All rights reserved.

package crud

import (
	"errors"
	"github.com/MustWin/baremetal-sdk-go"
	"github.com/hashicorp/terraform/helper/resource"
	"github.com/hashicorp/terraform/helper/schema"
	"github.com/oracle/terraform-provider-baremetal/client"
	"log"
	"reflect"
	"strconv"
	"strings"
	"time"
)

var (
	FiveMinutes    time.Duration = 5 * time.Minute
	TwoHours       time.Duration = 120 * time.Minute
	DefaultTimeout               = &schema.ResourceTimeout{
		Create: &FiveMinutes,
		Update: &FiveMinutes,
		Delete: &FiveMinutes,
	}
)

type BaseCrud struct {
	D      *schema.ResourceData
	Client client.BareMetalClient
}

func (s *BaseCrud) VoidState() {
	s.D.SetId("")
}

// Default implementation, used in conjunction with State()
func (s *BaseCrud) setState(sync StatefulResource) error {
	// Pseudo code:
	//   currentState := sync.Res.State || sync.Resource.State || sync.WorkRequest.State
	//   s.D.Set("state", currentState)
	v := reflect.ValueOf(sync).Elem()
	for _, key := range []string{"Res", "Resource", "WorkRequest"} {
		// Yes, this "valid"ation is terrible
		if resourceReferenceValue := v.FieldByName(key); resourceReferenceValue.IsValid() {
			if resourceValue := resourceReferenceValue.Elem(); resourceValue.IsValid() {
				if stateValue := resourceValue.FieldByName("State"); stateValue.IsValid() {
					currentState := stateValue.String()
					log.Printf("[DEBUG] crud.BaseCrud.setState: state: %#v", currentState)
					return s.D.Set("state", currentState)
				}
			}
		}
	}

	panic("Could not set resource state, sync did not have a valid .Res.State, .Resource.State, or .WorkRequest.State")
}

// Default implementation pulls state off of the schema
func (s *BaseCrud) State() string {
	str, ok := s.D.Get("state").(string)
	if ok {
		return str
	}
	return ""
}

func handleMissingResourceError(sync ResourceVoider, err *error) {

	if err != nil {
		if strings.Contains((*err).Error(), "does not exist") ||
<<<<<<< HEAD
		strings.Contains((*err).Error(), " not present in ") ||
		strings.Contains((*err).Error(), "resource not found") ||
		(strings.Contains((*err).Error(), "Load balancer") && strings.Contains((*err).Error(), " has no ")) {
=======
			strings.Contains((*err).Error(), " not present in ") ||
			strings.Contains((*err).Error(), "resource not found") ||
			(strings.Contains((*err).Error(), "Load balancer") && strings.Contains((*err).Error(), " has no ")) {
>>>>>>> 10c189a1
			log.Println("[DEBUG] Object does not exist, voiding resource and nullifying error")
			sync.VoidState()
			*err = nil
		}
	}
}

func LoadBalancerResourceID(res interface{}, workReq *baremetal.WorkRequest) (id *string, workReqSucceeded bool) {
	v := reflect.ValueOf(res).Elem()
	if v.IsValid() {
		// This is super fugly. It's this way because this API has no convention for ID formats.

		// Load balancer
		id := v.FieldByName("ID")
		if id.IsValid() {
			s := id.String()
			return &s, false
		}
		// backendset, certificate, listener
		name := v.FieldByName("Name")
		if name.IsValid() {
			s := name.String()
			return &s, false
		}
		// backend
		ip := v.FieldByName("ip_address")
		port := v.FieldByName("port")
		if ip.IsValid() && port.IsValid() {
			s := ip.String() + ":" + strconv.Itoa(int(int(port.Int())))
			return &s, false
		}
	}
	if workReq != nil {
		if workReq.State == baremetal.WorkRequestSucceeded {
			return nil, true
		} else {
			return &workReq.ID, false
		}
	}
	return nil, false
}

func LoadBalancerResourceGet(s BaseCrud, workReq *baremetal.WorkRequest) (id string, stillWorking bool, err error) {
	id = s.D.Id()
	// NOTE: if the id is for a work request, refresh its state and loadBalancerID.
	if strings.HasPrefix(id, "ocid1.loadbalancerworkrequest.") {
		updatedWorkReq, err := s.Client.GetWorkRequest(id, nil)
		if err != nil {
			return "", false, err
		}
		if workReq != nil {
			*workReq = *updatedWorkReq
			s.D.Set("state", workReq.State)
			if workReq.State == baremetal.WorkRequestSucceeded {
				return "", false, nil
			}
		}
		return "", true, nil
	}
	return id, false, nil
}

func CreateResource(d *schema.ResourceData, sync ResourceCreator) (e error) {
	if e = sync.Create(); e != nil {
		// Check for conflicts and retry
		// This happens with concurrent volume attachments, etc
		if strings.Contains(strings.ToLower(e.Error()), "try again later") {
			log.Println("[DEBUG] Resource creation conflicts with other resources. Waiting 10 seconds and trying again...")
			time.Sleep(10 * time.Second)
			e = CreateResource(d, sync)
		}
		return e
	}

	// ID is required for state refresh
	d.SetId(sync.ID())

	if stateful, ok := sync.(StatefullyCreatedResource); ok {
		e = waitForStateRefresh(stateful, d.Timeout(schema.TimeoutCreate), stateful.CreatedPending(), stateful.CreatedTarget())
	}

	d.SetId(sync.ID())
	sync.SetData()

	if ew, waitOK := sync.(ExtraWaitPostCreateDelete); waitOK {
		time.Sleep(ew.ExtraWaitPostCreateDelete())
	}

	return
}

func ReadResource(sync ResourceReader) (e error) {
	if e = sync.Get(); e != nil {
		handleMissingResourceError(sync, &e)
		return
	}

	sync.SetData()

	/* Attempt at #113, but this breaks everything. Probably because this is used internally by other state checking mechanisms.

	if dr, ok := sync.(StatefullyDeletedResource); ok {
		for _, target := range dr.DeletedTarget() {
			if dr.State() == target {
				dr.VoidState()
				return
			}
		}
	}*/

	return
}

func UpdateResource(d *schema.ResourceData, sync ResourceUpdater) (e error) {
	d.Partial(true)
	if e = sync.Update(); e != nil {
		return
	}
	d.Partial(false)
	sync.SetData()

	return
}

// DeleteResource requests a Delete(). If the resource deletes
// statefully (not immediately), poll State to ensure:
// () -> Pending -> Deleted.
// Finally, sets the ResourceData state to empty.
func DeleteResource(d *schema.ResourceData, sync ResourceDeleter) (e error) {
	if e = sync.Delete(); e != nil {
		handleMissingResourceError(sync, &e)
		if e != nil {
			return
		}
	}

	if stateful, ok := sync.(StatefullyDeletedResource); ok {
		e = waitForStateRefresh(stateful, d.Timeout(schema.TimeoutDelete), stateful.DeletedPending(), stateful.DeletedTarget())
	}

	if ew, waitOK := sync.(ExtraWaitPostCreateDelete); waitOK {
		time.Sleep(ew.ExtraWaitPostCreateDelete())
	}

	if e == nil {
		sync.VoidState()
	} else {
		handleMissingResourceError(sync, &e)
	}

	return
}

func stateRefreshFunc(sync StatefulResource) resource.StateRefreshFunc {
	return func() (res interface{}, s string, e error) {
		if e = sync.Get(); e != nil {
			return nil, "", e
		}
		// We don't set all the state here, because not found errors are handled elsewhere.
		// But we do need the new state for the default State() function
		if e = sync.setState(sync); e != nil {
			return nil, "", e
		}
		return sync, sync.State(), e
	}
}

// waitForStateRefresh takes a StatefulResource, a timeout duration, a list of states to treat as Pending, and a list of states to treat as Target. It uses those to wrap resource.StateChangeConf.WaitForState(). If the resource returns a missing status, it will not be treated as an error.
//
// sync.D.Id must be set.
// It does not set state from that refreshed state.
func waitForStateRefresh(sync StatefulResource, timeout time.Duration, pending, target []string) (e error) {
	// TODO: try to move this onto sync
	stateConf := &resource.StateChangeConf{
		Pending: pending,
		Target:  target,
		Refresh: stateRefreshFunc(sync),
		Timeout: timeout,
	}

	if _, e = stateConf.WaitForState(); e != nil {
		handleMissingResourceError(sync, &e)
		return
	}
	if sync.State() == baremetal.ResourceFailed {
		return errors.New("Resource creation failed, state FAILED")
	}

	return
}

func FilterMissingResourceError(sync ResourceVoider, err *error) {
	if err != nil && strings.Contains((*err).Error(), "does not exist") {
		log.Println("[DEBUG] Object does not exist, voiding resource and nullifying error")
		sync.VoidState()
		*err = nil
	}
}<|MERGE_RESOLUTION|>--- conflicted
+++ resolved
@@ -4,15 +4,16 @@
 
 import (
 	"errors"
-	"github.com/MustWin/baremetal-sdk-go"
-	"github.com/hashicorp/terraform/helper/resource"
-	"github.com/hashicorp/terraform/helper/schema"
-	"github.com/oracle/terraform-provider-baremetal/client"
 	"log"
 	"reflect"
 	"strconv"
 	"strings"
 	"time"
+
+	"github.com/MustWin/baremetal-sdk-go"
+	"github.com/hashicorp/terraform/helper/resource"
+	"github.com/hashicorp/terraform/helper/schema"
+	"github.com/oracle/terraform-provider-baremetal/client"
 )
 
 var (
@@ -69,15 +70,10 @@
 
 	if err != nil {
 		if strings.Contains((*err).Error(), "does not exist") ||
-<<<<<<< HEAD
-		strings.Contains((*err).Error(), " not present in ") ||
-		strings.Contains((*err).Error(), "resource not found") ||
-		(strings.Contains((*err).Error(), "Load balancer") && strings.Contains((*err).Error(), " has no ")) {
-=======
 			strings.Contains((*err).Error(), " not present in ") ||
 			strings.Contains((*err).Error(), "resource not found") ||
 			(strings.Contains((*err).Error(), "Load balancer") && strings.Contains((*err).Error(), " has no ")) {
->>>>>>> 10c189a1
+
 			log.Println("[DEBUG] Object does not exist, voiding resource and nullifying error")
 			sync.VoidState()
 			*err = nil
