{
	"comment": "",
	"ignore": "test",
	"package": [
		{
			"path": "appengine",
			"revision": ""
		},
		{
			"path": "appengine_internal",
			"revision": ""
		},
		{
			"path": "appengine_internal/base",
			"revision": ""
		},
		{
			"checksumSHA1": "ZLRh6zW4/DnVsGpgtt+ZiIaEFKc=",
			"path": "cloud.google.com/go/compute/metadata",
			"revision": "493be1e01d757f0367be406d775bd51a391fc84d",
			"revisionTime": "2017-02-13T13:59:00Z"
		},
		{
			"checksumSHA1": "4iounbuF7SMZdx/MlKSUuhnV848=",
			"path": "cloud.google.com/go/internal",
			"revision": "493be1e01d757f0367be406d775bd51a391fc84d",
			"revisionTime": "2017-02-13T13:59:00Z"
		},
		{
			"checksumSHA1": "aABATU51PlDHfGeSe5cc9udwSXg=",
			"path": "github.com/1and1/oneandone-cloudserver-sdk-go",
			"revision": "5678f03fc801525df794f953aa82f5ad7555a2ef",
			"revisionTime": "2016-08-11T22:04:02Z"
		},
		{
			"checksumSHA1": "6exKGhZobsx+DV/SMy3nDmuBNm0=",
			"path": "github.com/Azure/azure-sdk-for-go/arm/cdn",
			"revision": "8e625d1702a32d01cef05a9252198d231c4af113",
			"revisionTime": "2017-02-08T01:01:20Z"
		},
		{
			"checksumSHA1": "+w9njWehvjvkFK4JHAEtTgvmVgE=",
			"path": "github.com/Azure/azure-sdk-for-go/arm/compute",
			"revision": "8e625d1702a32d01cef05a9252198d231c4af113",
			"revisionTime": "2017-02-08T01:01:20Z"
		},
		{
			"checksumSHA1": "JbbZWArn6iqSs+neT5X8AxxH6o0=",
			"path": "github.com/Azure/azure-sdk-for-go/arm/containerregistry",
			"revision": "8e625d1702a32d01cef05a9252198d231c4af113",
			"revisionTime": "2017-02-08T01:01:20Z"
		},
		{
			"checksumSHA1": "N5cEhrAIjNoOIwciU7M8XBxUBdk=",
			"path": "github.com/Azure/azure-sdk-for-go/arm/containerservice",
			"revision": "8e625d1702a32d01cef05a9252198d231c4af113",
			"revisionTime": "2017-02-08T01:01:20Z"
		},
		{
			"checksumSHA1": "ts4annno8FpeNin8iKpA2ngo+YY=",
			"path": "github.com/Azure/azure-sdk-for-go/arm/disk",
			"revision": "8dd1f3ff407c300cff0a4bfedd969111ca5a7903",
			"revisionTime": "2017-04-21T22:08:59Z"
		},
		{
			"checksumSHA1": "Amd1JuJVsI9wU3+KI4Ba4jBbxps=",
			"path": "github.com/Azure/azure-sdk-for-go/arm/eventhub",
			"revision": "8e625d1702a32d01cef05a9252198d231c4af113",
			"revisionTime": "2017-02-08T01:01:20Z"
		},
		{
			"checksumSHA1": "HqDiYte7S7N9SRNpPJE7U/cDw3c=",
			"path": "github.com/Azure/azure-sdk-for-go/arm/keyvault",
			"revision": "8e625d1702a32d01cef05a9252198d231c4af113",
			"revisionTime": "2017-02-08T01:01:20Z"
		},
		{
			"checksumSHA1": "Mslwg+wp+tVV/w/9Czp6NY2dWTw=",
			"path": "github.com/Azure/azure-sdk-for-go/arm/network",
			"revision": "8e625d1702a32d01cef05a9252198d231c4af113",
			"revisionTime": "2017-02-08T01:01:20Z"
		},
		{
			"checksumSHA1": "kYdY8/+AxEfjHxwxb9Se7+6OR5Q=",
			"path": "github.com/Azure/azure-sdk-for-go/arm/redis",
			"revision": "8e625d1702a32d01cef05a9252198d231c4af113",
			"revisionTime": "2017-02-08T01:01:20Z"
		},
		{
			"checksumSHA1": "TLooEKn4oEwbs7pz3gT6tl/Egq8=",
			"path": "github.com/Azure/azure-sdk-for-go/arm/resources/resources",
			"revision": "8e625d1702a32d01cef05a9252198d231c4af113",
			"revisionTime": "2017-02-08T01:01:20Z"
		},
		{
			"checksumSHA1": "Ax4KqsWkk27VNh5S7SWNOl21+nk=",
			"path": "github.com/Azure/azure-sdk-for-go/arm/scheduler",
			"revision": "8e625d1702a32d01cef05a9252198d231c4af113",
			"revisionTime": "2017-02-08T01:01:20Z"
		},
		{
			"checksumSHA1": "RvV8PZnxICWRAt3oaPfXhhgkYqA=",
			"path": "github.com/Azure/azure-sdk-for-go/arm/servicebus",
			"revision": "8e625d1702a32d01cef05a9252198d231c4af113",
			"revisionTime": "2017-02-08T01:01:20Z"
		},
		{
			"checksumSHA1": "WHuO17KjbzQTSnMBkpPz2dP6KXU=",
			"path": "github.com/Azure/azure-sdk-for-go/arm/storage",
			"revision": "8e625d1702a32d01cef05a9252198d231c4af113",
			"revisionTime": "2017-02-08T01:01:20Z"
		},
		{
			"checksumSHA1": "vn4Py70SPOS6Moan+1DhdWOLs3w=",
			"path": "github.com/Azure/azure-sdk-for-go/arm/trafficmanager",
			"revision": "8e625d1702a32d01cef05a9252198d231c4af113",
			"revisionTime": "2017-02-08T01:01:20Z"
		},
		{
			"checksumSHA1": "JUEQrLvmfuxKwX/s89mFnzg7jc0=",
			"path": "github.com/Azure/azure-sdk-for-go/management",
			"revision": "8e625d1702a32d01cef05a9252198d231c4af113",
			"revisionTime": "2017-02-08T01:01:20Z"
		},
		{
			"checksumSHA1": "BiKKFwRpXzrRxa2odOMYAZZ5xU8=",
			"path": "github.com/Azure/azure-sdk-for-go/management/affinitygroup",
			"revision": "8e625d1702a32d01cef05a9252198d231c4af113",
			"revisionTime": "2017-02-08T01:01:20Z"
		},
		{
			"checksumSHA1": "HfjyhRfmKBsVgWLTOfWVcxe8Z88=",
			"path": "github.com/Azure/azure-sdk-for-go/management/hostedservice",
			"revision": "8e625d1702a32d01cef05a9252198d231c4af113",
			"revisionTime": "2017-02-08T01:01:20Z"
		},
		{
			"checksumSHA1": "4otMhU6xZ41HfmiGZFYtV93GdcI=",
			"path": "github.com/Azure/azure-sdk-for-go/management/location",
			"revision": "8e625d1702a32d01cef05a9252198d231c4af113",
			"revisionTime": "2017-02-08T01:01:20Z"
		},
		{
			"checksumSHA1": "hxivwm3D13cqFGOlOS3q8HD7DN0=",
			"path": "github.com/Azure/azure-sdk-for-go/management/networksecuritygroup",
			"revision": "8e625d1702a32d01cef05a9252198d231c4af113",
			"revisionTime": "2017-02-08T01:01:20Z"
		},
		{
			"checksumSHA1": "XzrPv8SWFBYdh5oie+NGysqnLIM=",
			"path": "github.com/Azure/azure-sdk-for-go/management/osimage",
			"revision": "8e625d1702a32d01cef05a9252198d231c4af113",
			"revisionTime": "2017-02-08T01:01:20Z"
		},
		{
			"checksumSHA1": "aTvFD5aYYXC1bLaVMlHWJImkHDg=",
			"path": "github.com/Azure/azure-sdk-for-go/management/sql",
			"revision": "8e625d1702a32d01cef05a9252198d231c4af113",
			"revisionTime": "2017-02-08T01:01:20Z"
		},
		{
			"checksumSHA1": "YoAhDE0X6hSFuPpXbpfqcTC0Zvw=",
			"path": "github.com/Azure/azure-sdk-for-go/management/storageservice",
			"revision": "8e625d1702a32d01cef05a9252198d231c4af113",
			"revisionTime": "2017-02-08T01:01:20Z"
		},
		{
			"checksumSHA1": "6xEiZL4a9rr5YbnY0RdzuzhEF1Q=",
			"path": "github.com/Azure/azure-sdk-for-go/management/virtualmachine",
			"revision": "8e625d1702a32d01cef05a9252198d231c4af113",
			"revisionTime": "2017-02-08T01:01:20Z"
		},
		{
			"checksumSHA1": "xcBM3zQtfcE3VHNBACJJGEesCBI=",
			"path": "github.com/Azure/azure-sdk-for-go/management/virtualmachinedisk",
			"revision": "8e625d1702a32d01cef05a9252198d231c4af113",
			"revisionTime": "2017-02-08T01:01:20Z"
		},
		{
			"checksumSHA1": "0bfdkDZ2JFV7bol6GQFfC0g+lP4=",
			"path": "github.com/Azure/azure-sdk-for-go/management/virtualmachineimage",
			"revision": "8e625d1702a32d01cef05a9252198d231c4af113",
			"revisionTime": "2017-02-08T01:01:20Z"
		},
		{
			"checksumSHA1": "IhjDqm84VDVSIoHyiGvUzuljG3s=",
			"path": "github.com/Azure/azure-sdk-for-go/management/virtualnetwork",
			"revision": "8e625d1702a32d01cef05a9252198d231c4af113",
			"revisionTime": "2017-02-08T01:01:20Z"
		},
		{
			"checksumSHA1": "Tb6BY70kI9ZclWIjjMhGzkdJbn0=",
			"path": "github.com/Azure/azure-sdk-for-go/management/vmutils",
			"revision": "8e625d1702a32d01cef05a9252198d231c4af113",
			"revisionTime": "2017-02-08T01:01:20Z"
		},
		{
			"checksumSHA1": "rK3ght7KTtHGdm0V4+U7fv9+tUU=",
			"path": "github.com/Azure/azure-sdk-for-go/storage",
			"revision": "8e625d1702a32d01cef05a9252198d231c4af113",
			"revisionTime": "2017-02-08T01:01:20Z"
		},
		{
			"checksumSHA1": "23FJUX+AInYeEM2hoUMvYZtXZd4=",
			"path": "github.com/Azure/go-ansiterm",
			"revision": "fa152c58bc15761d0200cb75fe958b89a9d4888e",
			"revisionTime": "2016-06-22T17:32:16Z"
		},
		{
			"checksumSHA1": "jBimnggjIiFUjaImNoJhSVLtdzw=",
			"path": "github.com/Azure/go-ansiterm/winterm",
			"revision": "fa152c58bc15761d0200cb75fe958b89a9d4888e",
			"revisionTime": "2016-06-22T17:32:16Z"
		},
		{
			"checksumSHA1": "De9fQetJGpsoWQyj4JJuaqJyrXs=",
			"path": "github.com/Azure/go-autorest/autorest",
			"revision": "92e199ed6a4b8b81c5d7536915af3616c2cd9fff",
			"revisionTime": "2017-02-07T23:59:18Z"
		},
		{
			"checksumSHA1": "T47bGxFVJuos7lj8VK2c0lpKnJE=",
			"path": "github.com/Azure/go-autorest/autorest/azure",
			"revision": "92e199ed6a4b8b81c5d7536915af3616c2cd9fff",
			"revisionTime": "2017-02-07T23:59:18Z"
		},
		{
			"checksumSHA1": "q9Qz8PAxK5FTOZwgYKe5Lj38u4c=",
			"path": "github.com/Azure/go-autorest/autorest/date",
			"revision": "92e199ed6a4b8b81c5d7536915af3616c2cd9fff",
			"revisionTime": "2017-02-07T23:59:18Z"
		},
		{
			"checksumSHA1": "Ev8qCsbFjDlMlX0N2tYAhYQFpUc=",
			"path": "github.com/Azure/go-autorest/autorest/to",
			"revision": "92e199ed6a4b8b81c5d7536915af3616c2cd9fff",
			"revisionTime": "2017-02-07T23:59:18Z"
		},
		{
			"checksumSHA1": "oBixceM+55gdk47iff8DSEIh3po=",
			"path": "github.com/Azure/go-autorest/autorest/validation",
			"revision": "92e199ed6a4b8b81c5d7536915af3616c2cd9fff",
			"revisionTime": "2017-02-07T23:59:18Z"
		},
		{
			"checksumSHA1": "xLbmoVpkBdpw0gQ+UiOPfYKqfdU=",
			"path": "github.com/Azure/go-ntlmssp",
			"revision": "29affced641074a59483ed003b5ef73a8bd3593c",
			"revisionTime": "2017-02-06T19:08:56Z"
		},
		{
			"checksumSHA1": "ICScouhAqYHoJEpJlJMYg7EzgyY=",
			"path": "github.com/CenturyLinkCloud/clc-sdk",
			"revision": "f62483cfb14defc08e6de8ae223fa75f9f95f264",
			"revisionTime": "2016-10-04T17:17:29Z"
		},
		{
			"checksumSHA1": "6PmfFhX5YwpzD7YVaC3tO8RV2NE=",
			"path": "github.com/CenturyLinkCloud/clc-sdk/aa",
			"revision": "f62483cfb14defc08e6de8ae223fa75f9f95f264",
			"revisionTime": "2016-10-04T17:17:29Z"
		},
		{
			"checksumSHA1": "b1mPi5zS0xRMOewslHGrMBv+Z1Y=",
			"path": "github.com/CenturyLinkCloud/clc-sdk/alert",
			"revision": "f62483cfb14defc08e6de8ae223fa75f9f95f264",
			"revisionTime": "2016-10-04T17:17:29Z"
		},
		{
			"checksumSHA1": "5xu6IMFKH9GNLSKRgVfIFQQ9Hnw=",
			"path": "github.com/CenturyLinkCloud/clc-sdk/api",
			"revision": "f62483cfb14defc08e6de8ae223fa75f9f95f264",
			"revisionTime": "2016-10-04T17:17:29Z"
		},
		{
			"checksumSHA1": "aYa/AfYM5VydDT3ellyqPa1Psd8=",
			"path": "github.com/CenturyLinkCloud/clc-sdk/dc",
			"revision": "f62483cfb14defc08e6de8ae223fa75f9f95f264",
			"revisionTime": "2016-10-04T17:17:29Z"
		},
		{
			"checksumSHA1": "1Wx5cs1C4EffZ2Wf/0XWJMAhNaQ=",
			"path": "github.com/CenturyLinkCloud/clc-sdk/group",
			"revision": "f62483cfb14defc08e6de8ae223fa75f9f95f264",
			"revisionTime": "2016-10-04T17:17:29Z"
		},
		{
			"checksumSHA1": "I5KBgGwEUB3qId3Uxy1TcEu/394=",
			"path": "github.com/CenturyLinkCloud/clc-sdk/lb",
			"revision": "f62483cfb14defc08e6de8ae223fa75f9f95f264",
			"revisionTime": "2016-10-04T17:17:29Z"
		},
		{
			"checksumSHA1": "VrkwAbWo2jEt+vsRGRlkryapBjQ=",
			"path": "github.com/CenturyLinkCloud/clc-sdk/server",
			"revision": "f62483cfb14defc08e6de8ae223fa75f9f95f264",
			"revisionTime": "2016-10-04T17:17:29Z"
		},
		{
			"checksumSHA1": "+dH0LCzco4D8rjXsLcFIkOht560=",
			"path": "github.com/CenturyLinkCloud/clc-sdk/status",
			"revision": "f62483cfb14defc08e6de8ae223fa75f9f95f264",
			"revisionTime": "2016-10-04T17:17:29Z"
		},
		{
			"checksumSHA1": "VmMixdbgm3gHcZHYNgkioDQkPaE=",
			"path": "github.com/DreamItGetIT/statuscake",
			"revision": "ee8b838f7c0dd2cebcaa4fa8978951cb9a3ff185",
			"revisionTime": "2016-12-14T13:00:49Z"
		},
		{
			"checksumSHA1": "nomT+8bvze/Qmc0tK0r0mwgHV6M=",
			"path": "github.com/Ensighten/udnssdk",
			"revision": "9f1218928b30c6dec7f2c184c47286abc325deb9",
			"revisionTime": "2016-06-13T20:05:45Z"
		},
		{
			"checksumSHA1": "VoJ0RmQKHQ0XLYpEMojBSxwqDkU=",
			"path": "github.com/Ensighten/udnssdk/passwordcredentials",
			"revision": "9f1218928b30c6dec7f2c184c47286abc325deb9",
			"revisionTime": "2016-06-13T20:05:45Z"
		},
		{
			"checksumSHA1": "L9njXCkN30+qHaLayiiA2Q9jDlY=",
			"path": "github.com/Microsoft/go-winio",
			"revision": "fff283ad5116362ca252298cfc9b95828956d85d",
			"revisionTime": "2017-02-01T00:43:30Z"
		},
		{
<<<<<<< HEAD
			"checksumSHA1": "7YvQQCQbin4ljV+iF0UtxH9cnc0=",
			"path": "github.com/MustWin/baremetal-sdk-go",
			"revision": "812977840c9e93ef9ad1ce5c6b91d13b1ee0ecd1",
			"revisionTime": "2017-09-19T19:18:27Z"
=======
			"checksumSHA1": "jpyRoXyBTYv3cfiCW6HfnRy48iQ=",
			"path": "github.com/MustWin/baremetal-sdk-go",
			"revision": "c0b829692995da6a4e3a2d1984e8145702c6db71",
			"revisionTime": "2017-08-11T20:04:59Z"
>>>>>>> 983fae87
		},
		{
			"checksumSHA1": "Aqy8/FoAIidY/DeQ5oTYSZ4YFVc=",
			"path": "github.com/Nvveen/Gotty",
			"revision": "cd527374f1e5bff4938207604a14f2e38a9cf512",
			"revisionTime": "2012-06-04T00:48:16Z"
		},
		{
			"checksumSHA1": "tJAkA1sWn43vZozEgtMH3xYlUKY=",
			"path": "github.com/PagerDuty/go-pagerduty",
			"revision": "cea33b0ef00c39164150ca5b0b0fd856686cad67",
			"revisionTime": "2017-02-08T19:11:10Z"
		},
		{
			"path": "github.com/PuerkitoBio/purell",
			"revision": ""
		},
		{
			"checksumSHA1": "qO2mrhn8i9R7wApnfPwxSAA1TeE=",
			"path": "github.com/RackSec/srslog",
			"revision": "a974ba6f7fb527d2ddc73ee9c05d3e2ccc0af0dc",
			"revisionTime": "2017-01-06T17:10:28Z"
		},
		{
			"checksumSHA1": "cT6+XPBZiXsFbb7cXT6AYNrZyuM=",
			"path": "github.com/Sirupsen/logrus",
			"revision": "3f603f494d61c73457fb234161d8982b9f0f0b71",
			"revisionTime": "2017-02-07T18:34:08Z"
		},
		{
			"checksumSHA1": "RNpWGtnUrAtjgpPaTo3rOQFIjd8=",
			"path": "github.com/StackExchange/wmi",
			"revision": "e542ed97d15e640bdc14b5c12162d59e8fc67324",
			"revisionTime": "2017-02-09T00:17:00Z"
		},
		{
			"checksumSHA1": "7HXb3cry6luicWeJM9Uxwzfo9Rs=",
			"path": "github.com/Unknwon/com",
			"revision": "0db4a625e949e956314d7d1adea9bf82384cc10c",
			"revisionTime": "2017-02-13T07:20:14Z"
		},
		{
			"checksumSHA1": "LLVyR2dAgkihu0+HdZF+JK0gMMs=",
			"path": "github.com/agl/ed25519",
			"revision": "5312a61534124124185d41f09206b9fef1d88403",
			"revisionTime": "2017-01-16T20:05:12Z"
		},
		{
			"checksumSHA1": "30PBqj9BW03KCVqASvLg3bR+xYc=",
			"path": "github.com/agl/ed25519/edwards25519",
			"revision": "5312a61534124124185d41f09206b9fef1d88403",
			"revisionTime": "2017-01-16T20:05:12Z"
		},
		{
			"checksumSHA1": "kMfAFLobZymMrCOm/Xi/g9gnJOU=",
			"path": "github.com/ajg/form",
			"revision": "523a5da1a92f01b01f840b61689c0340a0243532",
			"revisionTime": "2016-08-22T23:00:20Z"
		},
		{
			"checksumSHA1": "kn+zdUr5TNsoAX8BgjOaWYtMT5U=",
			"path": "github.com/apparentlymart/go-cidr/cidr",
			"revision": "a3ebdb999b831ecb6ab8a226e31b07b2b9061c47",
			"revisionTime": "2015-08-31T01:49:16Z"
		},
		{
			"checksumSHA1": "yicZ9OtLcy3iCgraWO015yeoO5E=",
			"path": "github.com/apparentlymart/go-grafana-api",
			"revision": "d49f95c81c580a4e7a15244b9b12dce8f60750f4",
			"revisionTime": "2015-10-12T02:03:32Z"
		},
		{
			"checksumSHA1": "t6A5yq7JuvugayA1HpgyD6hBHaA=",
			"path": "github.com/apparentlymart/go-rundeck-api/rundeck",
			"revision": "ccd26b96a7b08cf0a63d9ef9ccd857e4c89b5201",
			"revisionTime": "2017-01-24T18:56:36Z"
		},
		{
			"checksumSHA1": "l0iFqayYAaEip6Olaq3/LCOa/Sg=",
			"path": "github.com/armon/circbuf",
			"revision": "bbbad097214e2918d8543d5201d12bfd7bca254d",
			"revisionTime": "2015-08-27T00:49:46Z"
		},
		{
			"checksumSHA1": "gNO0JNpLzYOdInGeq7HqMZUzx9M=",
			"path": "github.com/armon/go-radix",
			"revision": "4239b77079c7b5d1243b7b4736304ce8ddb6f0f2",
			"revisionTime": "2016-01-15T23:47:25Z"
		},
		{
			"checksumSHA1": "ip/e0MUZq+KSqVqWsw55/25d8Dg=",
			"path": "github.com/arukasio/cli",
			"revision": "f251cca60735e75a193bccbdf5ca1f0206ad743c",
			"revisionTime": "2017-02-13T17:53:36Z"
		},
		{
			"checksumSHA1": "atMFQwixRHu+pCBYVsUvQMVk4t0=",
			"path": "github.com/aws/aws-sdk-go/aws",
			"revision": "0bba0f7f68dc6317b2715daf5b4e4815889b1d73",
			"revisionTime": "2017-02-11T21:41:47Z"
		},
		{
			"checksumSHA1": "Y9W+4GimK4Fuxq+vyIskVYFRnX4=",
			"path": "github.com/aws/aws-sdk-go/aws/awserr",
			"revision": "0bba0f7f68dc6317b2715daf5b4e4815889b1d73",
			"revisionTime": "2017-02-11T21:41:47Z"
		},
		{
			"checksumSHA1": "yyYr41HZ1Aq0hWc3J5ijXwYEcac=",
			"path": "github.com/aws/aws-sdk-go/aws/awsutil",
			"revision": "0bba0f7f68dc6317b2715daf5b4e4815889b1d73",
			"revisionTime": "2017-02-11T21:41:47Z"
		},
		{
			"checksumSHA1": "iThCyNRL/oQFD9CF2SYgBGl+aww=",
			"path": "github.com/aws/aws-sdk-go/aws/client",
			"revision": "0bba0f7f68dc6317b2715daf5b4e4815889b1d73",
			"revisionTime": "2017-02-11T21:41:47Z"
		},
		{
			"checksumSHA1": "ieAJ+Cvp/PKv1LpUEnUXpc3OI6E=",
			"path": "github.com/aws/aws-sdk-go/aws/client/metadata",
			"revision": "0bba0f7f68dc6317b2715daf5b4e4815889b1d73",
			"revisionTime": "2017-02-11T21:41:47Z"
		},
		{
			"checksumSHA1": "Fl8vRSCY0MbM04cmiz/0MID+goA=",
			"path": "github.com/aws/aws-sdk-go/aws/corehandlers",
			"revision": "0bba0f7f68dc6317b2715daf5b4e4815889b1d73",
			"revisionTime": "2017-02-11T21:41:47Z"
		},
		{
			"checksumSHA1": "zu5C95rmCZff6NYZb62lEaT5ibE=",
			"path": "github.com/aws/aws-sdk-go/aws/credentials",
			"revision": "0bba0f7f68dc6317b2715daf5b4e4815889b1d73",
			"revisionTime": "2017-02-11T21:41:47Z"
		},
		{
			"checksumSHA1": "u3GOAJLmdvbuNUeUEcZSEAOeL/0=",
			"path": "github.com/aws/aws-sdk-go/aws/credentials/ec2rolecreds",
			"revision": "0bba0f7f68dc6317b2715daf5b4e4815889b1d73",
			"revisionTime": "2017-02-11T21:41:47Z"
		},
		{
			"checksumSHA1": "NUJUTWlc1sV8b7WjfiYc4JZbXl0=",
			"path": "github.com/aws/aws-sdk-go/aws/credentials/endpointcreds",
			"revision": "0bba0f7f68dc6317b2715daf5b4e4815889b1d73",
			"revisionTime": "2017-02-11T21:41:47Z"
		},
		{
			"checksumSHA1": "4Ipx+5xN0gso+cENC2MHMWmQlR4=",
			"path": "github.com/aws/aws-sdk-go/aws/credentials/stscreds",
			"revision": "0bba0f7f68dc6317b2715daf5b4e4815889b1d73",
			"revisionTime": "2017-02-11T21:41:47Z"
		},
		{
			"checksumSHA1": "lqh3fG7wCochvB4iHAZJuhhEJW0=",
			"path": "github.com/aws/aws-sdk-go/aws/defaults",
			"revision": "0bba0f7f68dc6317b2715daf5b4e4815889b1d73",
			"revisionTime": "2017-02-11T21:41:47Z"
		},
		{
			"checksumSHA1": "/EXbk/z2TWjWc1Hvb4QYs3Wmhb8=",
			"path": "github.com/aws/aws-sdk-go/aws/ec2metadata",
			"revision": "0bba0f7f68dc6317b2715daf5b4e4815889b1d73",
			"revisionTime": "2017-02-11T21:41:47Z"
		},
		{
			"checksumSHA1": "JTrzEDPXL3pUUH+dMCixz9T9rLY=",
			"path": "github.com/aws/aws-sdk-go/aws/endpoints",
			"revision": "0bba0f7f68dc6317b2715daf5b4e4815889b1d73",
			"revisionTime": "2017-02-11T21:41:47Z"
		},
		{
			"checksumSHA1": "M78rTxU55Qagqr3MYj91im2031E=",
			"path": "github.com/aws/aws-sdk-go/aws/request",
			"revision": "0bba0f7f68dc6317b2715daf5b4e4815889b1d73",
			"revisionTime": "2017-02-11T21:41:47Z"
		},
		{
			"checksumSHA1": "bYywgCKzqJQtFsL+XpuVRELYsgw=",
			"path": "github.com/aws/aws-sdk-go/aws/session",
			"revision": "0bba0f7f68dc6317b2715daf5b4e4815889b1d73",
			"revisionTime": "2017-02-11T21:41:47Z"
		},
		{
			"checksumSHA1": "0FvPLvkBUpTElfUc/FZtPsJfuV0=",
			"path": "github.com/aws/aws-sdk-go/aws/signer/v4",
			"revision": "0bba0f7f68dc6317b2715daf5b4e4815889b1d73",
			"revisionTime": "2017-02-11T21:41:47Z"
		},
		{
			"checksumSHA1": "wk7EyvDaHwb5qqoOP/4d3cV0708=",
			"path": "github.com/aws/aws-sdk-go/private/protocol",
			"revision": "0bba0f7f68dc6317b2715daf5b4e4815889b1d73",
			"revisionTime": "2017-02-11T21:41:47Z"
		},
		{
			"checksumSHA1": "1QmQ3FqV37w0Zi44qv8pA1GeR0A=",
			"path": "github.com/aws/aws-sdk-go/private/protocol/ec2query",
			"revision": "0bba0f7f68dc6317b2715daf5b4e4815889b1d73",
			"revisionTime": "2017-02-11T21:41:47Z"
		},
		{
			"checksumSHA1": "O6hcK24yI6w7FA+g4Pbr+eQ7pys=",
			"path": "github.com/aws/aws-sdk-go/private/protocol/json/jsonutil",
			"revision": "0bba0f7f68dc6317b2715daf5b4e4815889b1d73",
			"revisionTime": "2017-02-11T21:41:47Z"
		},
		{
			"checksumSHA1": "R00RL5jJXRYq1iiK1+PGvMfvXyM=",
			"path": "github.com/aws/aws-sdk-go/private/protocol/jsonrpc",
			"revision": "0bba0f7f68dc6317b2715daf5b4e4815889b1d73",
			"revisionTime": "2017-02-11T21:41:47Z"
		},
		{
			"checksumSHA1": "ZqY5RWavBLWTo6j9xqdyBEaNFRk=",
			"path": "github.com/aws/aws-sdk-go/private/protocol/query",
			"revision": "0bba0f7f68dc6317b2715daf5b4e4815889b1d73",
			"revisionTime": "2017-02-11T21:41:47Z"
		},
		{
			"checksumSHA1": "hqTEmgtchF9SwVTW0IQId2eLUKM=",
			"path": "github.com/aws/aws-sdk-go/private/protocol/query/queryutil",
			"revision": "0bba0f7f68dc6317b2715daf5b4e4815889b1d73",
			"revisionTime": "2017-02-11T21:41:47Z"
		},
		{
			"checksumSHA1": "szZSLm3BlYkL3vqlZhNAlYk8iwM=",
			"path": "github.com/aws/aws-sdk-go/private/protocol/rest",
			"revision": "0bba0f7f68dc6317b2715daf5b4e4815889b1d73",
			"revisionTime": "2017-02-11T21:41:47Z"
		},
		{
			"checksumSHA1": "Rpu8KBtHZgvhkwHxUfaky+qW+G4=",
			"path": "github.com/aws/aws-sdk-go/private/protocol/restjson",
			"revision": "0bba0f7f68dc6317b2715daf5b4e4815889b1d73",
			"revisionTime": "2017-02-11T21:41:47Z"
		},
		{
			"checksumSHA1": "ODo+ko8D6unAxZuN1jGzMcN4QCc=",
			"path": "github.com/aws/aws-sdk-go/private/protocol/restxml",
			"revision": "0bba0f7f68dc6317b2715daf5b4e4815889b1d73",
			"revisionTime": "2017-02-11T21:41:47Z"
		},
		{
			"checksumSHA1": "lZ1z4xAbT8euCzKoAsnEYic60VE=",
			"path": "github.com/aws/aws-sdk-go/private/protocol/xml/xmlutil",
			"revision": "0bba0f7f68dc6317b2715daf5b4e4815889b1d73",
			"revisionTime": "2017-02-11T21:41:47Z"
		},
		{
			"checksumSHA1": "F6mth+G7dXN1GI+nktaGo8Lx8aE=",
			"path": "github.com/aws/aws-sdk-go/private/signer/v2",
			"revision": "0bba0f7f68dc6317b2715daf5b4e4815889b1d73",
			"revisionTime": "2017-02-11T21:41:47Z"
		},
		{
			"checksumSHA1": "Eo9yODN5U99BK0pMzoqnBm7PCrY=",
			"path": "github.com/aws/aws-sdk-go/private/waiter",
			"revision": "0bba0f7f68dc6317b2715daf5b4e4815889b1d73",
			"revisionTime": "2017-02-11T21:41:47Z"
		},
		{
			"checksumSHA1": "9n/Gdm1mNIxB7eXRZR+LP2pLjr8=",
			"path": "github.com/aws/aws-sdk-go/service/acm",
			"revision": "0bba0f7f68dc6317b2715daf5b4e4815889b1d73",
			"revisionTime": "2017-02-11T21:41:47Z"
		},
		{
			"checksumSHA1": "ygS1AtvAaYa1JHsccugtZUlxnxo=",
			"path": "github.com/aws/aws-sdk-go/service/apigateway",
			"revision": "0bba0f7f68dc6317b2715daf5b4e4815889b1d73",
			"revisionTime": "2017-02-11T21:41:47Z"
		},
		{
			"checksumSHA1": "vywzqp8jtu1rUKkb/4LEld2yOgQ=",
			"path": "github.com/aws/aws-sdk-go/service/applicationautoscaling",
			"revision": "0bba0f7f68dc6317b2715daf5b4e4815889b1d73",
			"revisionTime": "2017-02-11T21:41:47Z"
		},
		{
			"checksumSHA1": "0/2niio3ok72EAFl/s3S/E/yabc=",
			"path": "github.com/aws/aws-sdk-go/service/autoscaling",
			"revision": "0bba0f7f68dc6317b2715daf5b4e4815889b1d73",
			"revisionTime": "2017-02-11T21:41:47Z"
		},
		{
			"checksumSHA1": "rKlCBX8p5aFkljRSWug8chDKOsU=",
			"path": "github.com/aws/aws-sdk-go/service/cloudformation",
			"revision": "0bba0f7f68dc6317b2715daf5b4e4815889b1d73",
			"revisionTime": "2017-02-11T21:41:47Z"
		},
		{
			"checksumSHA1": "FKms6qE/E3ZLLV90G877CrXJwpk=",
			"path": "github.com/aws/aws-sdk-go/service/cloudfront",
			"revision": "0bba0f7f68dc6317b2715daf5b4e4815889b1d73",
			"revisionTime": "2017-02-11T21:41:47Z"
		},
		{
			"checksumSHA1": "YCEne7Ho245VJlaDqxpGaaNnNAs=",
			"path": "github.com/aws/aws-sdk-go/service/cloudtrail",
			"revision": "0bba0f7f68dc6317b2715daf5b4e4815889b1d73",
			"revisionTime": "2017-02-11T21:41:47Z"
		},
		{
			"checksumSHA1": "ZnIZiTYeRgS2393kOcYxNL0qAUQ=",
			"path": "github.com/aws/aws-sdk-go/service/cloudwatch",
			"revision": "0bba0f7f68dc6317b2715daf5b4e4815889b1d73",
			"revisionTime": "2017-02-11T21:41:47Z"
		},
		{
			"checksumSHA1": "wlq1vQbXSJ4NK6fzlVrPDZwyw8A=",
			"path": "github.com/aws/aws-sdk-go/service/cloudwatchevents",
			"revision": "0bba0f7f68dc6317b2715daf5b4e4815889b1d73",
			"revisionTime": "2017-02-11T21:41:47Z"
		},
		{
			"checksumSHA1": "TMRiIJYbg0/5naYSnYk3DQnaDkk=",
			"path": "github.com/aws/aws-sdk-go/service/cloudwatchlogs",
			"revision": "0bba0f7f68dc6317b2715daf5b4e4815889b1d73",
			"revisionTime": "2017-02-11T21:41:47Z"
		},
		{
			"checksumSHA1": "8T0+kiovp+vGclOMZMajizGsG54=",
			"path": "github.com/aws/aws-sdk-go/service/codebuild",
			"revision": "0bba0f7f68dc6317b2715daf5b4e4815889b1d73",
			"revisionTime": "2017-02-11T21:41:47Z"
		},
		{
			"checksumSHA1": "JKGhzZ6hg3myUEnNndjUyamloN4=",
			"path": "github.com/aws/aws-sdk-go/service/codecommit",
			"revision": "0bba0f7f68dc6317b2715daf5b4e4815889b1d73",
			"revisionTime": "2017-02-11T21:41:47Z"
		},
		{
			"checksumSHA1": "Lzj28Igm2Nazp9iY1qt3nJQ8vv4=",
			"path": "github.com/aws/aws-sdk-go/service/codedeploy",
			"revision": "0bba0f7f68dc6317b2715daf5b4e4815889b1d73",
			"revisionTime": "2017-02-11T21:41:47Z"
		},
		{
			"checksumSHA1": "fK7MOfX/cV2DJ176+umySuuYh2s=",
			"path": "github.com/aws/aws-sdk-go/service/codepipeline",
			"revision": "0e1d7f7c9ff58350ce8f53866ba45487e7153d46",
			"revisionTime": "2017-04-21T18:31:29Z"
		},
		{
			"checksumSHA1": "L8F5aJdwCvoNwrP6prtHSdklijM=",
			"path": "github.com/aws/aws-sdk-go/service/cognitoidentity",
			"revision": "0e1d7f7c9ff58350ce8f53866ba45487e7153d46",
			"revisionTime": "2017-04-21T18:31:29Z"
		},
		{
			"checksumSHA1": "tTOqlqLdJim89F/7bLsXe5WfIyQ=",
			"path": "github.com/aws/aws-sdk-go/service/configservice",
			"revision": "0bba0f7f68dc6317b2715daf5b4e4815889b1d73",
			"revisionTime": "2017-02-11T21:41:47Z"
		},
		{
			"checksumSHA1": "fcYSy6jPQjLB7mtOfxsMqWnjobU=",
			"path": "github.com/aws/aws-sdk-go/service/databasemigrationservice",
			"revision": "0bba0f7f68dc6317b2715daf5b4e4815889b1d73",
			"revisionTime": "2017-02-11T21:41:47Z"
		},
		{
			"checksumSHA1": "efnIi8bx7cQJ46T9mtzg/SFRqLI=",
			"path": "github.com/aws/aws-sdk-go/service/directoryservice",
			"revision": "0bba0f7f68dc6317b2715daf5b4e4815889b1d73",
			"revisionTime": "2017-02-11T21:41:47Z"
		},
		{
			"checksumSHA1": "nz8TKu6v2dXW8kvHln2VguNmUuw=",
			"path": "github.com/aws/aws-sdk-go/service/dynamodb",
			"revision": "0bba0f7f68dc6317b2715daf5b4e4815889b1d73",
			"revisionTime": "2017-02-11T21:41:47Z"
		},
		{
			"checksumSHA1": "zCp+MpGatMYn9oKvB/tzHh74niA=",
			"path": "github.com/aws/aws-sdk-go/service/ec2",
			"revision": "0bba0f7f68dc6317b2715daf5b4e4815889b1d73",
			"revisionTime": "2017-02-11T21:41:47Z"
		},
		{
			"checksumSHA1": "B6qHy1+Rrp9lQCBR/JDRT72kuCI=",
			"path": "github.com/aws/aws-sdk-go/service/ecr",
			"revision": "0bba0f7f68dc6317b2715daf5b4e4815889b1d73",
			"revisionTime": "2017-02-11T21:41:47Z"
		},
		{
			"checksumSHA1": "UFpKfwRxhzQk3pCbBrBa2RsPL24=",
			"path": "github.com/aws/aws-sdk-go/service/ecs",
			"revision": "0bba0f7f68dc6317b2715daf5b4e4815889b1d73",
			"revisionTime": "2017-02-11T21:41:47Z"
		},
		{
			"checksumSHA1": "jTTOfudaj/nYDyLCig9SKlDFFHk=",
			"path": "github.com/aws/aws-sdk-go/service/efs",
			"revision": "0bba0f7f68dc6317b2715daf5b4e4815889b1d73",
			"revisionTime": "2017-02-11T21:41:47Z"
		},
		{
			"checksumSHA1": "5ZYWoEnb0SID/9cKRb1oGPrrhsA=",
			"path": "github.com/aws/aws-sdk-go/service/elasticache",
			"revision": "0bba0f7f68dc6317b2715daf5b4e4815889b1d73",
			"revisionTime": "2017-02-11T21:41:47Z"
		},
		{
			"checksumSHA1": "36zsmuFSem1Xju70nvibiVAA0qQ=",
			"path": "github.com/aws/aws-sdk-go/service/elasticbeanstalk",
			"revision": "0bba0f7f68dc6317b2715daf5b4e4815889b1d73",
			"revisionTime": "2017-02-11T21:41:47Z"
		},
		{
			"checksumSHA1": "+9UorfUASetaZYrsB6XDjxTZDiI=",
			"path": "github.com/aws/aws-sdk-go/service/elasticsearchservice",
			"revision": "0bba0f7f68dc6317b2715daf5b4e4815889b1d73",
			"revisionTime": "2017-02-11T21:41:47Z"
		},
		{
			"checksumSHA1": "M1+iJ/A2Ml8bxSJFrBr/jWsv9w0=",
			"path": "github.com/aws/aws-sdk-go/service/elastictranscoder",
			"revision": "0bba0f7f68dc6317b2715daf5b4e4815889b1d73",
			"revisionTime": "2017-02-11T21:41:47Z"
		},
		{
			"checksumSHA1": "BjzlDfZp1UvDoFfFnkwBxJxtylg=",
			"path": "github.com/aws/aws-sdk-go/service/elb",
			"revision": "0bba0f7f68dc6317b2715daf5b4e4815889b1d73",
			"revisionTime": "2017-02-11T21:41:47Z"
		},
		{
			"checksumSHA1": "42TACCjZnJKGuF4ijfLpKUpw4/I=",
			"path": "github.com/aws/aws-sdk-go/service/elbv2",
			"revision": "0bba0f7f68dc6317b2715daf5b4e4815889b1d73",
			"revisionTime": "2017-02-11T21:41:47Z"
		},
		{
			"checksumSHA1": "x+ykEiXwI53Wm6Ypb4XgFf/6HaI=",
			"path": "github.com/aws/aws-sdk-go/service/emr",
			"revision": "0bba0f7f68dc6317b2715daf5b4e4815889b1d73",
			"revisionTime": "2017-02-11T21:41:47Z"
		},
		{
			"checksumSHA1": "1O87s9AddHMbwCu6ooNULcW9iE8=",
			"path": "github.com/aws/aws-sdk-go/service/firehose",
			"revision": "0bba0f7f68dc6317b2715daf5b4e4815889b1d73",
			"revisionTime": "2017-02-11T21:41:47Z"
		},
		{
			"checksumSHA1": "g5xmBO7nAUGV2yT8SAL2tfP8DUU=",
			"path": "github.com/aws/aws-sdk-go/service/glacier",
			"revision": "0bba0f7f68dc6317b2715daf5b4e4815889b1d73",
			"revisionTime": "2017-02-11T21:41:47Z"
		},
		{
			"checksumSHA1": "vtaKEwBXDiWg000PcDBPbnOZEoY=",
			"path": "github.com/aws/aws-sdk-go/service/iam",
			"revision": "0bba0f7f68dc6317b2715daf5b4e4815889b1d73",
			"revisionTime": "2017-02-11T21:41:47Z"
		},
		{
			"checksumSHA1": "Bk6ExT97T4NMOyXthMr6Avm34mg=",
			"path": "github.com/aws/aws-sdk-go/service/inspector",
			"revision": "0bba0f7f68dc6317b2715daf5b4e4815889b1d73",
			"revisionTime": "2017-02-11T21:41:47Z"
		},
		{
			"checksumSHA1": "lUmFKbtBQn9S4qrD5GOd57PIU1c=",
			"path": "github.com/aws/aws-sdk-go/service/kinesis",
			"revision": "0bba0f7f68dc6317b2715daf5b4e4815889b1d73",
			"revisionTime": "2017-02-11T21:41:47Z"
		},
		{
			"checksumSHA1": "Ph4do7Cr6g4zZ4BqLcnXUTcnCKI=",
			"path": "github.com/aws/aws-sdk-go/service/kms",
			"revision": "0bba0f7f68dc6317b2715daf5b4e4815889b1d73",
			"revisionTime": "2017-02-11T21:41:47Z"
		},
		{
			"checksumSHA1": "8kUY3AExG/gcAJ2I2a5RCSoxx5I=",
			"path": "github.com/aws/aws-sdk-go/service/lambda",
			"revision": "0bba0f7f68dc6317b2715daf5b4e4815889b1d73",
			"revisionTime": "2017-02-11T21:41:47Z"
		},
		{
			"checksumSHA1": "Ab4YFGFLtEBEIpr8kHkLjB7ydGY=",
			"path": "github.com/aws/aws-sdk-go/service/lightsail",
			"revision": "0bba0f7f68dc6317b2715daf5b4e4815889b1d73",
			"revisionTime": "2017-02-11T21:41:47Z"
		},
		{
			"checksumSHA1": "c3N3uwWuXjwio6NNDAlDr0oUUXk=",
			"path": "github.com/aws/aws-sdk-go/service/opsworks",
			"revision": "0bba0f7f68dc6317b2715daf5b4e4815889b1d73",
			"revisionTime": "2017-02-11T21:41:47Z"
		},
		{
			"checksumSHA1": "M5FOT9uK1HSNypXWS8yVyt2tTWc=",
			"path": "github.com/aws/aws-sdk-go/service/rds",
			"revision": "0bba0f7f68dc6317b2715daf5b4e4815889b1d73",
			"revisionTime": "2017-02-11T21:41:47Z"
		},
		{
			"checksumSHA1": "09fncNHyk8Tcw9Ailvi0pi9F1Xc=",
			"path": "github.com/aws/aws-sdk-go/service/redshift",
			"revision": "0bba0f7f68dc6317b2715daf5b4e4815889b1d73",
			"revisionTime": "2017-02-11T21:41:47Z"
		},
		{
			"checksumSHA1": "BItdpcjLQLjnn2mjoAVyrnACKi8=",
			"path": "github.com/aws/aws-sdk-go/service/route53",
			"revision": "0bba0f7f68dc6317b2715daf5b4e4815889b1d73",
			"revisionTime": "2017-02-11T21:41:47Z"
		},
		{
			"checksumSHA1": "eEWM4wKzVbRqAwIy3MdMCDUGs2s=",
			"path": "github.com/aws/aws-sdk-go/service/s3",
			"revision": "0bba0f7f68dc6317b2715daf5b4e4815889b1d73",
			"revisionTime": "2017-02-11T21:41:47Z"
		},
		{
			"checksumSHA1": "4NNi2Ab0iPu/MRGo/kn20mTNxg4=",
			"path": "github.com/aws/aws-sdk-go/service/ses",
			"revision": "0bba0f7f68dc6317b2715daf5b4e4815889b1d73",
			"revisionTime": "2017-02-11T21:41:47Z"
		},
		{
			"checksumSHA1": "KpqdFUB/0gBsouCqZmflQ4YPXB0=",
			"path": "github.com/aws/aws-sdk-go/service/sfn",
			"revision": "0bba0f7f68dc6317b2715daf5b4e4815889b1d73",
			"revisionTime": "2017-02-11T21:41:47Z"
		},
		{
			"checksumSHA1": "cRGam+7Yt9Ys4WQH6TNYg+Fjf20=",
			"path": "github.com/aws/aws-sdk-go/service/simpledb",
			"revision": "0bba0f7f68dc6317b2715daf5b4e4815889b1d73",
			"revisionTime": "2017-02-11T21:41:47Z"
		},
		{
			"checksumSHA1": "3wN8qn+1be7xe/0zXrOM502s+8M=",
			"path": "github.com/aws/aws-sdk-go/service/sns",
			"revision": "0bba0f7f68dc6317b2715daf5b4e4815889b1d73",
			"revisionTime": "2017-02-11T21:41:47Z"
		},
		{
			"checksumSHA1": "pMyhp8ffTMnHDoF+Wu0rcvhVoNE=",
			"path": "github.com/aws/aws-sdk-go/service/sqs",
			"revision": "0bba0f7f68dc6317b2715daf5b4e4815889b1d73",
			"revisionTime": "2017-02-11T21:41:47Z"
		},
		{
			"checksumSHA1": "UEVVPCLpzuLRBIZI7X1A8mIpSuA=",
			"path": "github.com/aws/aws-sdk-go/service/ssm",
			"revision": "0bba0f7f68dc6317b2715daf5b4e4815889b1d73",
			"revisionTime": "2017-02-11T21:41:47Z"
		},
		{
			"checksumSHA1": "Knj17ZMPWkGYTm2hZxEgnuboMM4=",
			"path": "github.com/aws/aws-sdk-go/service/sts",
			"revision": "0bba0f7f68dc6317b2715daf5b4e4815889b1d73",
			"revisionTime": "2017-02-11T21:41:47Z"
		},
		{
			"checksumSHA1": "JFWOG1tlX1tt/7rMbeq+LnyWskY=",
			"path": "github.com/aws/aws-sdk-go/service/waf",
			"revision": "0bba0f7f68dc6317b2715daf5b4e4815889b1d73",
			"revisionTime": "2017-02-11T21:41:47Z"
		},
		{
			"checksumSHA1": "nqw2Qn5xUklssHTubS5HDvEL9L4=",
			"path": "github.com/bgentry/go-netrc/netrc",
			"revision": "9fd32a8b3d3d3f9d43c341bfe098430e07609480",
			"revisionTime": "2014-04-22T17:41:19Z"
		},
		{
			"checksumSHA1": "Isa9x3nvIJ12hvgdvUUBty+yplU=",
			"path": "github.com/bgentry/speakeasy",
			"revision": "675b82c74c0ed12283ee81ba8a534c8982c07b85",
			"revisionTime": "2016-10-13T10:26:35Z"
		},
		{
			"checksumSHA1": "SPQcWDUN+wcTThipcR9EzX4t3E8=",
			"path": "github.com/cenkalti/backoff",
			"revision": "b02f2bbce11d7ea6b97f282ef1771b0fe2f65ef3",
			"revisionTime": "2016-10-20T19:44:10Z"
		},
		{
			"checksumSHA1": "NXRpgSewc1Yb6rfNE1R8YEcccbw=",
			"path": "github.com/chzyer/readline",
			"revision": "eef24db1d59cac55d773312ab6efe1890187f2de",
			"revisionTime": "2017-01-25T03:55:32Z"
		},
		{
			"checksumSHA1": "1bK29RcAjCAMCYS2HS3O18w4m8k=",
			"path": "github.com/cihub/seelog",
			"revision": "f561c5e57575bb1e0a2167028b7339b3a8d16fb4",
			"revisionTime": "2017-01-30T13:45:32Z"
		},
		{
			"checksumSHA1": "iMU6SM/jawaCOJnyvR5/w8C/C1w=",
			"path": "github.com/cihub/seelog/archive",
			"revision": "f561c5e57575bb1e0a2167028b7339b3a8d16fb4",
			"revisionTime": "2017-01-30T13:45:32Z"
		},
		{
			"checksumSHA1": "oSd7EVei192qS3uYyCAMx9zV3Y8=",
			"path": "github.com/cihub/seelog/archive/gzip",
			"revision": "f561c5e57575bb1e0a2167028b7339b3a8d16fb4",
			"revisionTime": "2017-01-30T13:45:32Z"
		},
		{
			"checksumSHA1": "emesF9mCsIQC59VUE2lvjZYpAHU=",
			"path": "github.com/cihub/seelog/archive/tar",
			"revision": "f561c5e57575bb1e0a2167028b7339b3a8d16fb4",
			"revisionTime": "2017-01-30T13:45:32Z"
		},
		{
			"checksumSHA1": "TXLSkZsRlMifg3mg9+6QgEZJ6m4=",
			"path": "github.com/cihub/seelog/archive/zip",
			"revision": "f561c5e57575bb1e0a2167028b7339b3a8d16fb4",
			"revisionTime": "2017-01-30T13:45:32Z"
		},
		{
			"checksumSHA1": "6fUPaqXabil0m2nqKONt9lOmo4c=",
			"path": "github.com/circonus-labs/circonus-gometrics/api",
			"revision": "55add91cfb689b0fd6e9fa67c58c7a948310a80e",
			"revisionTime": "2017-03-17T00:26:31Z"
		},
		{
			"checksumSHA1": "bQhz/fcyZPmuHSH2qwC4ZtATy5c=",
			"path": "github.com/circonus-labs/circonus-gometrics/api/config",
			"revision": "55add91cfb689b0fd6e9fa67c58c7a948310a80e",
			"revisionTime": "2017-03-17T00:26:31Z"
		},
		{
			"checksumSHA1": "thHprnuKIjsn4CK5hDQ59jpZ5ek=",
			"path": "github.com/cloudflare/cloudflare-go",
			"revision": "19112b58b3eaa1e5cf7554ce79dcd50056b60250",
			"revisionTime": "2017-01-26T02:16:36Z"
		},
		{
			"checksumSHA1": "TbzNl200lJFg2rpZ4V6rG8Dxvdc=",
			"path": "github.com/cloudfoundry/bosh-utils/logger",
			"revision": "dc1926c2589406594c1f94087a27718143a230da",
			"revisionTime": "2017-02-11T01:28:36Z"
		},
		{
			"checksumSHA1": "0+rPDE5aGw2TP9TRAuyXwhvaBzU=",
			"path": "github.com/cloudfoundry/bosh-utils/retrystrategy",
			"revision": "dc1926c2589406594c1f94087a27718143a230da",
			"revisionTime": "2017-02-11T01:28:36Z"
		},
		{
			"checksumSHA1": "Zgqp9pp3G4cSZbepa6tzhNeHZOI=",
			"path": "github.com/coreos/etcd/client",
			"revision": "2925f02aacbe7520b67fd6bd477b34439807e942",
			"revisionTime": "2017-02-13T19:24:36Z"
		},
		{
			"checksumSHA1": "mKIXx1kDwmVmdIpZ3pJtRBuUKso=",
			"path": "github.com/coreos/etcd/pkg/pathutil",
			"revision": "2925f02aacbe7520b67fd6bd477b34439807e942",
			"revisionTime": "2017-02-13T19:24:36Z"
		},
		{
			"checksumSHA1": "gx1gJIMU6T0UNQ0bPZ/drQ8cpCI=",
			"path": "github.com/coreos/etcd/pkg/types",
			"revision": "2925f02aacbe7520b67fd6bd477b34439807e942",
			"revisionTime": "2017-02-13T19:24:36Z"
		},
		{
			"checksumSHA1": "sp2FkEyaIGiQFOEZCTDkBZgyHOs=",
			"path": "github.com/coreos/etcd/version",
			"revision": "2925f02aacbe7520b67fd6bd477b34439807e942",
			"revisionTime": "2017-02-13T19:24:36Z"
		},
		{
			"checksumSHA1": "nux9tCYmTA5bOCVODF3Rqzcu60U=",
			"path": "github.com/coreos/go-semver/semver",
			"revision": "5e3acbb5668c4c3deb4842615c4098eb61fb6b1e",
			"revisionTime": "2017-02-09T20:17:57Z"
		},
		{
			"checksumSHA1": "IIyzaoW6Y8r+KPxTWVOKiA/GLvA=",
			"path": "github.com/coreos/go-systemd/unit",
			"revision": "e97b35f834b17eaa82afe3d44715c34736bfa12b",
			"revisionTime": "2017-02-01T10:47:36Z"
		},
		{
			"checksumSHA1": "z45InvRhGDxW0Yy84KjSf797M+I=",
			"path": "github.com/coreos/ignition/config/types",
			"revision": "dab3efc23faaeb1f04d16b0dfe8863f951f8536b",
			"revisionTime": "2017-01-20T22:58:14Z"
		},
		{
			"checksumSHA1": "ViLVCc7CzzrGdJINAg8hv98CVkg=",
			"path": "github.com/coreos/ignition/config/validate/report",
			"revision": "dab3efc23faaeb1f04d16b0dfe8863f951f8536b",
			"revisionTime": "2017-01-20T22:58:14Z"
		},
		{
			"checksumSHA1": "bFj0ceSRvaFFCfmS4el1PjWhcgw=",
			"path": "github.com/creack/goselect",
			"revision": "1bd5ca702c6154bccc56ecd598932ee8b295cab2",
			"revisionTime": "2016-07-14T17:28:59Z"
		},
		{
			"checksumSHA1": "+LNqBN6tG7kPK8t4EIoNxk+VTvg=",
			"path": "github.com/cyberdelia/heroku-go/v3",
			"revision": "81c5afa1abcf69cc18ccc24fa3716b5a455c9208",
			"revisionTime": "2016-01-20T04:02:49Z"
		},
		{
			"checksumSHA1": "dvabztWVQX8f6oMLRyv4dLH+TGY=",
			"path": "github.com/davecgh/go-spew/spew",
			"revision": "346938d642f2ec3594ed81d874461961cd0faa76",
			"revisionTime": "2016-10-29T20:57:26Z"
		},
		{
			"checksumSHA1": "e6yzSIwLwJV0tb2YQupLL0FO1BM=",
			"path": "github.com/denverdino/aliyungo/common",
			"revision": "5b4f72bfcf17a2e6ec8238708bd161a2413e97e6",
			"revisionTime": "2017-02-01T08:56:36Z"
		},
		{
			"checksumSHA1": "aWQ7KPCwCs8DysHffWmIXh+QJuU=",
			"path": "github.com/denverdino/aliyungo/ecs",
			"revision": "5b4f72bfcf17a2e6ec8238708bd161a2413e97e6",
			"revisionTime": "2017-02-01T08:56:36Z"
		},
		{
			"checksumSHA1": "BgIs8qwCMRM8xL6oLeo2Ki1QwBc=",
			"path": "github.com/denverdino/aliyungo/ess",
			"revision": "afcc6903e3f10217da17e315558b3f829718ee04",
			"revisionTime": "2017-04-13T09:54:00Z"
		},
		{
			"checksumSHA1": "riQMe2AR7qkLRkQ/MSr8gQp3zL4=",
			"path": "github.com/denverdino/aliyungo/rds",
			"revision": "afcc6903e3f10217da17e315558b3f829718ee04",
			"revisionTime": "2017-04-13T09:54:00Z"
		},
		{
			"checksumSHA1": "QlA7zv05k7HWeR3tg4uHqIlFcg8=",
			"path": "github.com/denverdino/aliyungo/slb",
			"revision": "5b4f72bfcf17a2e6ec8238708bd161a2413e97e6",
			"revisionTime": "2017-02-01T08:56:36Z"
		},
		{
			"checksumSHA1": "Lp0KtT7ycgq31ox3Uzhpxyw0U+Y=",
			"path": "github.com/denverdino/aliyungo/util",
			"revision": "5b4f72bfcf17a2e6ec8238708bd161a2413e97e6",
			"revisionTime": "2017-02-01T08:56:36Z"
		},
		{
			"checksumSHA1": "2Fy1Y6Z3lRRX1891WF/+HT4XS2I=",
			"path": "github.com/dgrijalva/jwt-go",
			"revision": "2268707a8f0843315e2004ee4f1d021dc08baedf",
			"revisionTime": "2017-02-01T22:58:49Z"
		},
		{
			"checksumSHA1": "NaDl/Ej7WcPpJkSNLXP2jHVSdno=",
			"path": "github.com/digitalocean/godo",
			"revision": "0d31061e91e5731ebe54b520c1de7f5c75fb641d",
			"revisionTime": "2017-02-13T19:33:40Z"
		},
		{
			"checksumSHA1": "3IwwCJMg+LDIP3062EXHQR4guAI=",
			"path": "github.com/dnsimple/dnsimple-go/dnsimple",
			"revision": "5a5b427618a76f9eed5ede0f3e6306fbd9311d2e",
			"revisionTime": "2017-03-29T15:41:01Z"
		},
		{
			"checksumSHA1": "+AcaUeQO/+QMrq37s0Gwlr1C5aU=",
			"path": "github.com/docker/distribution",
			"revision": "b38e5838b7b2f2ad48e06ec4b500011976080621",
			"revisionTime": "2017-02-13T19:48:09Z"
		},
		{
			"checksumSHA1": "0au+tD+jymXNssdb1JgcctY7PN4=",
			"path": "github.com/docker/distribution/context",
			"revision": "b38e5838b7b2f2ad48e06ec4b500011976080621",
			"revisionTime": "2017-02-13T19:48:09Z"
		},
		{
			"checksumSHA1": "Gj+xR1VgFKKmFXYOJMnAczC3Znk=",
			"path": "github.com/docker/distribution/digestset",
			"revision": "b38e5838b7b2f2ad48e06ec4b500011976080621",
			"revisionTime": "2017-02-13T19:48:09Z"
		},
		{
			"checksumSHA1": "m4wEFD0Mh+ClfprUqgl0GyNmk7Q=",
			"path": "github.com/docker/distribution/reference",
			"revision": "b38e5838b7b2f2ad48e06ec4b500011976080621",
			"revisionTime": "2017-02-13T19:48:09Z"
		},
		{
			"checksumSHA1": "ClxxEM8HAe3DrneFwpUoIgoW+XA=",
			"path": "github.com/docker/distribution/registry/api/errcode",
			"revision": "b38e5838b7b2f2ad48e06ec4b500011976080621",
			"revisionTime": "2017-02-13T19:48:09Z"
		},
		{
			"checksumSHA1": "sTkH5USNJuJ8c/mv8cHtgf4FdhM=",
			"path": "github.com/docker/distribution/registry/api/v2",
			"revision": "b38e5838b7b2f2ad48e06ec4b500011976080621",
			"revisionTime": "2017-02-13T19:48:09Z"
		},
		{
			"checksumSHA1": "bboRlZwutEcbwFzwG0lNTXm7yeE=",
			"path": "github.com/docker/distribution/registry/client",
			"revision": "b38e5838b7b2f2ad48e06ec4b500011976080621",
			"revisionTime": "2017-02-13T19:48:09Z"
		},
		{
			"checksumSHA1": "N8sE4+X7kqb2vLaC3HvzibQQtjk=",
			"path": "github.com/docker/distribution/registry/client/auth",
			"revision": "b38e5838b7b2f2ad48e06ec4b500011976080621",
			"revisionTime": "2017-02-13T19:48:09Z"
		},
		{
			"checksumSHA1": "HT3SwoOQunakEwoxg6rAvy94aLs=",
			"path": "github.com/docker/distribution/registry/client/auth/challenge",
			"revision": "b38e5838b7b2f2ad48e06ec4b500011976080621",
			"revisionTime": "2017-02-13T19:48:09Z"
		},
		{
			"checksumSHA1": "KjpG7FYMU5ugtc/fTfL1YqhdaV4=",
			"path": "github.com/docker/distribution/registry/client/transport",
			"revision": "b38e5838b7b2f2ad48e06ec4b500011976080621",
			"revisionTime": "2017-02-13T19:48:09Z"
		},
		{
			"checksumSHA1": "j6m+IGlpcUSRrfVXHtZifksD+ag=",
			"path": "github.com/docker/distribution/registry/storage/cache",
			"revision": "b38e5838b7b2f2ad48e06ec4b500011976080621",
			"revisionTime": "2017-02-13T19:48:09Z"
		},
		{
			"checksumSHA1": "Ckk6FOW4ZCVZ30Y+Cmlv9k8t9OU=",
			"path": "github.com/docker/distribution/registry/storage/cache/memory",
			"revision": "b38e5838b7b2f2ad48e06ec4b500011976080621",
			"revisionTime": "2017-02-13T19:48:09Z"
		},
		{
			"checksumSHA1": "cNp7rNReJHvdSfrIetXS9RGsLSo=",
			"path": "github.com/docker/distribution/uuid",
			"revision": "b38e5838b7b2f2ad48e06ec4b500011976080621",
			"revisionTime": "2017-02-13T19:48:09Z"
		},
		{
			"checksumSHA1": "IAr02UeWS3o2knPm+vH0UwFTI4E=",
			"path": "github.com/docker/docker/api/types",
			"revision": "4163b5cbd59e2a5dee411310cb49734472f95440",
			"revisionTime": "2017-02-13T19:48:05Z"
		},
		{
			"checksumSHA1": "jVJDbe0IcyjoKc2xbohwzQr+FF0=",
			"path": "github.com/docker/docker/api/types/blkiodev",
			"revision": "4163b5cbd59e2a5dee411310cb49734472f95440",
			"revisionTime": "2017-02-13T19:48:05Z"
		},
		{
			"checksumSHA1": "Vso/6NenP1G74lQjvyvzOdfIZ28=",
			"path": "github.com/docker/docker/api/types/container",
			"revision": "4163b5cbd59e2a5dee411310cb49734472f95440",
			"revisionTime": "2017-02-13T19:48:05Z"
		},
		{
			"checksumSHA1": "J2OKngfI3vgswudr9PZVUFcRRu0=",
			"path": "github.com/docker/docker/api/types/filters",
			"revision": "4163b5cbd59e2a5dee411310cb49734472f95440",
			"revisionTime": "2017-02-13T19:48:05Z"
		},
		{
			"checksumSHA1": "OXsrx4ynzLV+6/6vUeyru0Fprx8=",
			"path": "github.com/docker/docker/api/types/mount",
			"revision": "4163b5cbd59e2a5dee411310cb49734472f95440",
			"revisionTime": "2017-02-13T19:48:05Z"
		},
		{
			"checksumSHA1": "iwcPDgKRZRLixxX9PgGvWqbufsA=",
			"path": "github.com/docker/docker/api/types/network",
			"revision": "4163b5cbd59e2a5dee411310cb49734472f95440",
			"revisionTime": "2017-02-13T19:48:05Z"
		},
		{
			"checksumSHA1": "93qfc2M61FdF62qeGXZHWpVSK8k=",
			"path": "github.com/docker/docker/api/types/registry",
			"revision": "4163b5cbd59e2a5dee411310cb49734472f95440",
			"revisionTime": "2017-02-13T19:48:05Z"
		},
		{
			"checksumSHA1": "VTxWyFud/RedrpllGdQonVtGM/A=",
			"path": "github.com/docker/docker/api/types/strslice",
			"revision": "4163b5cbd59e2a5dee411310cb49734472f95440",
			"revisionTime": "2017-02-13T19:48:05Z"
		},
		{
			"checksumSHA1": "TX5chfz1oyHM+M4K/rCeHZffi4k=",
			"path": "github.com/docker/docker/api/types/swarm",
			"revision": "4163b5cbd59e2a5dee411310cb49734472f95440",
			"revisionTime": "2017-02-13T19:48:05Z"
		},
		{
			"checksumSHA1": "uDPQ3nHsrvGQc9tg/J9OSC4N5dQ=",
			"path": "github.com/docker/docker/api/types/versions",
			"revision": "4163b5cbd59e2a5dee411310cb49734472f95440",
			"revisionTime": "2017-02-13T19:48:05Z"
		},
		{
			"checksumSHA1": "ZV+6GRrsosZJrkInzcz1ysyNoDQ=",
			"path": "github.com/docker/docker/cli/config/configfile",
			"revision": "4163b5cbd59e2a5dee411310cb49734472f95440",
			"revisionTime": "2017-02-13T19:48:05Z"
		},
		{
			"checksumSHA1": "+Nyjv5RgdxmtIQQoFYm2fttBfYY=",
			"path": "github.com/docker/docker/opts",
			"revision": "4163b5cbd59e2a5dee411310cb49734472f95440",
			"revisionTime": "2017-02-13T19:48:05Z"
		},
		{
			"checksumSHA1": "yaC0MhHtv8iaVuW25WxQf3x5hI4=",
			"path": "github.com/docker/docker/pkg/archive",
			"revision": "4163b5cbd59e2a5dee411310cb49734472f95440",
			"revisionTime": "2017-02-13T19:48:05Z"
		},
		{
			"checksumSHA1": "QRLZqpWT1chXnBrRBFdX/IrUyOY=",
			"path": "github.com/docker/docker/pkg/fileutils",
			"revision": "4163b5cbd59e2a5dee411310cb49734472f95440",
			"revisionTime": "2017-02-13T19:48:05Z"
		},
		{
			"checksumSHA1": "W7Rnb5YoC9u0vT9eLKoezV3N4E8=",
			"path": "github.com/docker/docker/pkg/homedir",
			"revision": "4163b5cbd59e2a5dee411310cb49734472f95440",
			"revisionTime": "2017-02-13T19:48:05Z"
		},
		{
			"checksumSHA1": "mUu46gA8fTlNxDDLb+WjzsSLqnk=",
			"path": "github.com/docker/docker/pkg/httputils",
			"revision": "4163b5cbd59e2a5dee411310cb49734472f95440",
			"revisionTime": "2017-02-13T19:48:05Z"
		},
		{
			"checksumSHA1": "bfvwzIbEFwclBKJSNa6oaA27DgE=",
			"path": "github.com/docker/docker/pkg/idtools",
			"revision": "4163b5cbd59e2a5dee411310cb49734472f95440",
			"revisionTime": "2017-02-13T19:48:05Z"
		},
		{
			"checksumSHA1": "MgSwrRRAfCQrrToxPAoMCmbieLE=",
			"path": "github.com/docker/docker/pkg/ioutils",
			"revision": "4163b5cbd59e2a5dee411310cb49734472f95440",
			"revisionTime": "2017-02-13T19:48:05Z"
		},
		{
			"checksumSHA1": "BlFSSK7zUjPzPuxkLmM/0wpvku8=",
			"path": "github.com/docker/docker/pkg/jsonlog",
			"revision": "4163b5cbd59e2a5dee411310cb49734472f95440",
			"revisionTime": "2017-02-13T19:48:05Z"
		},
		{
			"checksumSHA1": "IpcW+FAHu0DmbvbhqXuP42f4FCo=",
			"path": "github.com/docker/docker/pkg/jsonmessage",
			"revision": "4163b5cbd59e2a5dee411310cb49734472f95440",
			"revisionTime": "2017-02-13T19:48:05Z"
		},
		{
			"checksumSHA1": "ndnAFCfsGC3upNQ6jAEwzxcurww=",
			"path": "github.com/docker/docker/pkg/longpath",
			"revision": "4163b5cbd59e2a5dee411310cb49734472f95440",
			"revisionTime": "2017-02-13T19:48:05Z"
		},
		{
			"checksumSHA1": "fIcQAnRueVtFU2fqw+2ajJ8MfJo=",
			"path": "github.com/docker/docker/pkg/namesgenerator",
			"revision": "4163b5cbd59e2a5dee411310cb49734472f95440",
			"revisionTime": "2017-02-13T19:48:05Z"
		},
		{
			"checksumSHA1": "oHqQiESBEfIJ+uu1+ue7PHvJ6CI=",
			"path": "github.com/docker/docker/pkg/pools",
			"revision": "4163b5cbd59e2a5dee411310cb49734472f95440",
			"revisionTime": "2017-02-13T19:48:05Z"
		},
		{
			"checksumSHA1": "txf3EORYff4hO6PEvwBm2lyh1MU=",
			"path": "github.com/docker/docker/pkg/promise",
			"revision": "4163b5cbd59e2a5dee411310cb49734472f95440",
			"revisionTime": "2017-02-13T19:48:05Z"
		},
		{
			"checksumSHA1": "lThih54jzz9A4zHKEFb9SIV3Ed0=",
			"path": "github.com/docker/docker/pkg/random",
			"revision": "4163b5cbd59e2a5dee411310cb49734472f95440",
			"revisionTime": "2017-02-13T19:48:05Z"
		},
		{
			"checksumSHA1": "FHOOypod1NsTgQffapTFhtZ49+8=",
			"path": "github.com/docker/docker/pkg/stdcopy",
			"revision": "4163b5cbd59e2a5dee411310cb49734472f95440",
			"revisionTime": "2017-02-13T19:48:05Z"
		},
		{
			"checksumSHA1": "YGZBluVbky9i5i+BgM+RTc0NEtc=",
			"path": "github.com/docker/docker/pkg/stringid",
			"revision": "4163b5cbd59e2a5dee411310cb49734472f95440",
			"revisionTime": "2017-02-13T19:48:05Z"
		},
		{
			"checksumSHA1": "NGqzajRG0Vri8ConQuHY3cCs1RA=",
			"path": "github.com/docker/docker/pkg/system",
			"revision": "4163b5cbd59e2a5dee411310cb49734472f95440",
			"revisionTime": "2017-02-13T19:48:05Z"
		},
		{
			"checksumSHA1": "nbJLV/dLA2gV5fUsZS8Z3muCQGk=",
			"path": "github.com/docker/docker/pkg/tarsum",
			"revision": "4163b5cbd59e2a5dee411310cb49734472f95440",
			"revisionTime": "2017-02-13T19:48:05Z"
		},
		{
			"checksumSHA1": "Nfp/0W+HK8ZEgklbSWmjJGXTJew=",
			"path": "github.com/docker/docker/pkg/term",
			"revision": "4163b5cbd59e2a5dee411310cb49734472f95440",
			"revisionTime": "2017-02-13T19:48:05Z"
		},
		{
			"checksumSHA1": "EMjTiUTHNxqSsmdMB1V29hRvJbQ=",
			"path": "github.com/docker/docker/pkg/term/windows",
			"revision": "4163b5cbd59e2a5dee411310cb49734472f95440",
			"revisionTime": "2017-02-13T19:48:05Z"
		},
		{
			"checksumSHA1": "28zvWJsE4skyLANiN3Png632NLM=",
			"path": "github.com/docker/docker/pkg/urlutil",
			"revision": "c264aefdac2d0698df62d203455fcee83e9fd7ee",
			"revisionTime": "2017-04-23T13:54:45Z"
		},
		{
			"checksumSHA1": "6of80Mg754s+6IS3/wB02X586x0=",
			"path": "github.com/docker/docker/reference",
			"revision": "4163b5cbd59e2a5dee411310cb49734472f95440",
			"revisionTime": "2017-02-13T19:48:05Z"
		},
		{
			"checksumSHA1": "onxzxauU+HkR2BoWnJ7JkcNq05g=",
			"path": "github.com/docker/docker/registry",
			"revision": "4163b5cbd59e2a5dee411310cb49734472f95440",
			"revisionTime": "2017-02-13T19:48:05Z"
		},
		{
			"checksumSHA1": "JbiWTzH699Sqz25XmDlsARpMN9w=",
			"path": "github.com/docker/go-connections/nat",
			"revision": "7da10c8c50cad14494ec818dcdfb6506265c0086",
			"revisionTime": "2017-02-03T23:56:24Z"
		},
		{
			"checksumSHA1": "jUfDG3VQsA2UZHvvIXncgiddpYA=",
			"path": "github.com/docker/go-connections/sockets",
			"revision": "7da10c8c50cad14494ec818dcdfb6506265c0086",
			"revisionTime": "2017-02-03T23:56:24Z"
		},
		{
			"checksumSHA1": "gepJY7gUjO4HtlNqIaBjFysiaDM=",
			"path": "github.com/docker/go-connections/tlsconfig",
			"revision": "7da10c8c50cad14494ec818dcdfb6506265c0086",
			"revisionTime": "2017-02-03T23:56:24Z"
		},
		{
			"checksumSHA1": "UmXGieuTJQOzJPspPJTVKKKMiUA=",
			"path": "github.com/docker/go-units",
			"revision": "0dadbb0345b35ec7ef35e228dabb8de89a65bf52",
			"revisionTime": "2017-01-27T09:51:30Z"
		},
		{
			"checksumSHA1": "3GhnuaVureI74OCHTUim0/SKpIA=",
			"path": "github.com/docker/libcompose/config",
			"revision": "c6a7d4679d065a4f50e08d4d1fe13776062cf1ec",
			"revisionTime": "2017-04-20T08:43:45Z"
		},
		{
			"checksumSHA1": "VCGi4eudukyWy7ulSjKeEHCyfks=",
			"path": "github.com/docker/libcompose/utils",
			"revision": "c6a7d4679d065a4f50e08d4d1fe13776062cf1ec",
			"revisionTime": "2017-04-20T08:43:45Z"
		},
		{
			"checksumSHA1": "mNOVSm8aJlOxo/u0qhqUcI7r8oA=",
			"path": "github.com/docker/libcompose/yaml",
			"revision": "c6a7d4679d065a4f50e08d4d1fe13776062cf1ec",
			"revisionTime": "2017-04-20T08:43:45Z"
		},
		{
			"checksumSHA1": "zkENTbOfU8YoxPfFwVAhTz516Dg=",
			"path": "github.com/dustin/go-humanize",
			"revision": "7a41df006ff9af79a29f0ffa9c5f21fbe6314a2d",
			"revisionTime": "2017-01-10T07:11:07Z"
		},
		{
			"checksumSHA1": "FNu+ZVo9JZJfIA5lStQuLotLses=",
			"path": "github.com/dustinkirkland/golang-petname",
			"revision": "4f77bdee0b67a08d17afadc0d5a4a3d1cb7d8d14",
			"revisionTime": "2017-04-10T14:55:53Z"
		},
		{
			"checksumSHA1": "GCskdwYAPW2S34918Z5CgNMJ2Wc=",
			"path": "github.com/dylanmei/iso8601",
			"revision": "2075bf119b58e5576c6ed9f867b8f3d17f2e54d4",
			"revisionTime": "2015-01-25T03:41:22Z"
		},
		{
			"checksumSHA1": "by8KnjbSvP58haObPorGWR2CJfk=",
			"path": "github.com/dylanmei/winrmtest",
			"revision": "025617847eb2cf9bd1d851bc3b22ed28e6245ce5",
			"revisionTime": "2015-12-26T19:50:28Z"
		},
		{
			"checksumSHA1": "95WQb+qcV7gHpUvZymh7TssLh1Q=",
			"path": "github.com/emicklei/go-restful",
			"revision": "ff4f55a206334ef123e4f79bbf348980da81ca46",
			"revisionTime": "2017-04-10T11:07:28Z"
		},
		{
			"checksumSHA1": "rmsBHtFpV3osid71XnTZBo/b3bU=",
			"path": "github.com/emicklei/go-restful/log",
			"revision": "ff4f55a206334ef123e4f79bbf348980da81ca46"
		},
		{
			"path": "github.com/emicklei/go-restful/swagger",
			"revision": ""
		},
		{
			"checksumSHA1": "xPPXsop1MasrinvYYmMBeuwDu9c=",
			"path": "github.com/exponent-io/jsonpath",
			"revision": "d6023ce2651d8eafb5c75bb0c7167536102ec9f5",
			"revisionTime": "2015-10-13T19:33:12Z"
		},
		{
			"checksumSHA1": "40Ns85VYa4smQPcewZ7SOdfLnKU=",
			"path": "github.com/fatih/structs",
			"revision": "a720dfa8df582c51dee1b36feabb906bde1588bd",
			"revisionTime": "2017-01-03T08:10:50Z"
		},
		{
			"path": "github.com/flynn/go-shlex",
			"revision": ""
		},
		{
			"checksumSHA1": "n25vuAkZbpXDMGrutoefN+b4g+M=",
			"path": "github.com/franela/goreq",
			"revision": "fc08df6ca2d4a0d1a5ae24739aa268863943e723",
			"revisionTime": "2016-05-08T00:03:57Z"
		},
		{
			"checksumSHA1": "ir5iazGROfBn+VyDHL+LU8lOLQQ=",
			"path": "github.com/fsouza/go-dockerclient",
			"revision": "c342fd4c3d69bdc9767083cc61d11756e7323b64",
			"revisionTime": "2017-02-10T02:18:19Z"
		},
		{
			"checksumSHA1": "SYxDN6l6j6OJ9f9BQDzneaJBd0k=",
			"path": "github.com/gedex/inflector",
			"revision": "046f2c31204676e3623730ee70fd0964e05822e7",
			"revisionTime": "2016-11-03T04:27:56Z"
		},
		{
			"path": "github.com/ghodss/yaml",
			"revision": ""
		},
		{
			"checksumSHA1": "8lByxkb+75sOd7bq9404B16E23M=",
			"path": "github.com/go-chef/chef",
			"revision": "a27a34ded3f4ab05bc5c4def0f61eb10272cc246",
			"revisionTime": "2017-01-24T04:08:19Z"
		},
		{
			"checksumSHA1": "Tql4AI8dMzK1TFtT9fqHpmowxh8=",
			"path": "github.com/go-ini/ini",
			"revision": "ee900ca565931451fe4e4409bcbd4316331cec1c",
			"revisionTime": "2017-02-09T04:24:15Z"
		},
		{
			"checksumSHA1": "y0olVbiMQ6/UOa/eh52XYnies90=",
			"path": "github.com/go-macaron/inject",
			"revision": "d8a0b8677191f4380287cfebd08e462217bac7ad",
			"revisionTime": "2016-06-27T17:00:12Z"
		},
		{
			"checksumSHA1": "bwYWc6t4Lapw4Xl3v4o2hzOZ5kw=",
			"path": "github.com/go-macaron/session",
			"revision": "b8a2b5ef7fb4c91c1c8ca23e2a52e29a4bcbb22f",
			"revisionTime": "2016-11-21T22:59:37Z"
		},
		{
			"checksumSHA1": "wDZdTaY9JiqqqnF4c3pHP71nWmk=",
			"path": "github.com/go-ole/go-ole",
			"revision": "de8695c8edbf8236f30d6e1376e20b198a028d42",
			"revisionTime": "2017-02-09T15:13:32Z"
		},
		{
			"checksumSHA1": "Q0ZOcJW0fqOefDzEdn+PJHOeSgI=",
			"path": "github.com/go-ole/go-ole/oleutil",
			"revision": "de8695c8edbf8236f30d6e1376e20b198a028d42",
			"revisionTime": "2017-02-09T15:13:32Z"
		},
		{
			"checksumSHA1": "6dTGC5A1Y1xnv+JSi9z8S6JfnH0=",
			"path": "github.com/go-openapi/jsonpointer",
			"revision": "779f45308c19820f1a69e9a4cd965f496e0da10f",
			"revisionTime": "2017-01-02T17:42:23Z"
		},
		{
			"checksumSHA1": "YMNc0I/ifBw9TsnF13NTpIN9yu4=",
			"path": "github.com/go-openapi/jsonreference",
			"revision": "36d33bfe519efae5632669801b180bf1a245da3b",
			"revisionTime": "2016-11-05T16:21:50Z"
		},
		{
			"checksumSHA1": "s3jN4DOho2eSPIBMkBxyI1V4XAI=",
			"path": "github.com/go-openapi/spec",
			"revision": "e51c28f07047ad90caff03f6450908720d337e0c",
			"revisionTime": "2017-04-13T06:07:25Z"
		},
		{
			"checksumSHA1": "H7pYOatVfbX3ER+Foa4qc7YY1NM=",
			"path": "github.com/go-openapi/swag",
			"revision": "24ebf76d720bab64f62824d76bced3184a65490d",
			"revisionTime": "2017-04-24T05:15:00Z"
		},
		{
			"checksumSHA1": "2sj/DbXoXdnPAfjAEyhS0Jj5QL0=",
			"path": "github.com/go-stack/stack",
			"revision": "100eb0c0a9c5b306ca2fb4f165df21d80ada4b82",
			"revisionTime": "2016-05-14T03:44:11Z"
		},
		{
			"checksumSHA1": "6ZxSmrIx3Jd15aou16oG0HPylP4=",
			"path": "github.com/gogo/protobuf/proto",
			"revision": "7efa791bd276fd4db00867cbd982b552627c24cb",
			"revisionTime": "2017-04-17T10:35:32Z"
		},
		{
			"checksumSHA1": "HPVQZu059/Rfw2bAWM538bVTcUc=",
			"path": "github.com/gogo/protobuf/sortkeys",
			"revision": "7efa791bd276fd4db00867cbd982b552627c24cb",
			"revisionTime": "2017-04-17T10:35:32Z"
		},
		{
			"checksumSHA1": "HmbftipkadrLlCfzzVQ+iFHbl6g=",
			"path": "github.com/golang/glog",
			"revision": "23def4e6c14b4da8ac2ed8007337bc5eb5007998",
			"revisionTime": "2016-01-25T20:49:56Z"
		},
		{
			"checksumSHA1": "kBeNcaKk56FguvPSUCEaH6AxpRc=",
			"path": "github.com/golang/protobuf/proto",
			"revision": "8ee79997227bf9b34611aee7946ae64735e6fd93",
			"revisionTime": "2016-11-17T03:31:26Z"
		},
		{
			"checksumSHA1": "9Qfs+Inw01bIOhsXfKCmNSueXLk=",
			"path": "github.com/google/go-github/github",
			"revision": "9cb398ca482c8f7e59eecc0f6caf669a6256b01a",
			"revisionTime": "2017-02-12T16:27:23Z"
		},
		{
			"checksumSHA1": "p3IB18uJRs4dL2K5yx24MrLYE9A=",
			"path": "github.com/google/go-querystring/query",
			"revision": "53e6ce116135b80d037921a7fdd5138cf32d7a8a",
			"revisionTime": "2017-01-11T10:11:55Z"
		},
		{
			"checksumSHA1": "fgPBEKvm7D7y4IMxGaxHsPmtYtU=",
			"path": "github.com/google/gofuzz",
			"revision": "44d81051d367757e1c7c6a5a86423ece9afcf63c",
			"revisionTime": "2016-11-22T19:10:42Z"
		},
		{
			"checksumSHA1": "V/53BpqgOkSDZCX6snQCAkdO2fM=",
			"path": "github.com/googleapis/gax-go",
			"revision": "da06d194a00e19ce00d9011a13931c3f6f6887c7",
			"revisionTime": "2016-11-07T00:24:06Z"
		},
		{
			"checksumSHA1": "+9rdHMZWGYWVrfgNvyW1JsjpfL8=",
			"path": "github.com/gophercloud/gophercloud",
			"revision": "c0df5212759612eb99d1178816ad620952c549f1",
			"revisionTime": "2017-01-20T20:14:37Z"
		},
		{
			"checksumSHA1": "S3zTth9INyj1RfyHkQEvJAvRWvw=",
			"path": "github.com/gophercloud/gophercloud/openstack",
			"revision": "c0df5212759612eb99d1178816ad620952c549f1",
			"revisionTime": "2017-01-20T20:14:37Z"
		},
		{
			"checksumSHA1": "XAKLUSwXSMGtbp+U874qU4MzT/A=",
			"path": "github.com/gophercloud/gophercloud/openstack/blockstorage/extensions/volumeactions",
			"revision": "c0df5212759612eb99d1178816ad620952c549f1",
			"revisionTime": "2017-01-20T20:14:37Z"
		},
		{
			"checksumSHA1": "PFD8SEqhArAy/6jRbIlYb5lp64k=",
			"path": "github.com/gophercloud/gophercloud/openstack/blockstorage/v1/volumes",
			"revision": "c0df5212759612eb99d1178816ad620952c549f1",
			"revisionTime": "2017-01-20T20:14:37Z"
		},
		{
			"checksumSHA1": "B4IXSmq364HcBruvvV0QjDFxZgc=",
			"path": "github.com/gophercloud/gophercloud/openstack/blockstorage/v2/volumes",
			"revision": "c0df5212759612eb99d1178816ad620952c549f1",
			"revisionTime": "2017-01-20T20:14:37Z"
		},
		{
			"checksumSHA1": "y49Ur726Juznj85+23ZgqMvehgg=",
			"path": "github.com/gophercloud/gophercloud/openstack/compute/v2/extensions/availabilityzones",
			"revision": "9a5595b8ffe429439c63781cdc312c254e4ad990",
			"revisionTime": "2017-03-13T18:04:29Z"
		},
		{
			"checksumSHA1": "w2wHF5eEBE89ZYlkS9GAJsSIq9U=",
			"path": "github.com/gophercloud/gophercloud/openstack/compute/v2/extensions/bootfromvolume",
			"revision": "c0df5212759612eb99d1178816ad620952c549f1",
			"revisionTime": "2017-01-20T20:14:37Z"
		},
		{
			"checksumSHA1": "e7AW3YDVYJPKUjpqsB4AL9RRlTw=",
			"path": "github.com/gophercloud/gophercloud/openstack/compute/v2/extensions/floatingips",
			"revision": "c0df5212759612eb99d1178816ad620952c549f1",
			"revisionTime": "2017-01-20T20:14:37Z"
		},
		{
			"checksumSHA1": "RWwUliHD65cWApdEo4ckOcPSArg=",
			"path": "github.com/gophercloud/gophercloud/openstack/compute/v2/extensions/keypairs",
			"revision": "c0df5212759612eb99d1178816ad620952c549f1",
			"revisionTime": "2017-01-20T20:14:37Z"
		},
		{
			"checksumSHA1": "tOmntqlmZ/r8aObUChNloddLhwk=",
			"path": "github.com/gophercloud/gophercloud/openstack/compute/v2/extensions/schedulerhints",
			"revision": "c0df5212759612eb99d1178816ad620952c549f1",
			"revisionTime": "2017-01-20T20:14:37Z"
		},
		{
			"checksumSHA1": "jNrUTQf+9dYfaD7YqvKwC+kGvyY=",
			"path": "github.com/gophercloud/gophercloud/openstack/compute/v2/extensions/secgroups",
			"revision": "c0df5212759612eb99d1178816ad620952c549f1",
			"revisionTime": "2017-01-20T20:14:37Z"
		},
		{
			"checksumSHA1": "ci4gzd7Uy9JC4NcQ2ms19pjtW6s=",
			"path": "github.com/gophercloud/gophercloud/openstack/compute/v2/extensions/servergroups",
			"revision": "c0df5212759612eb99d1178816ad620952c549f1",
			"revisionTime": "2017-01-20T20:14:37Z"
		},
		{
			"checksumSHA1": "qBpGbX7LQMPATdO8XyQmU7IXDiI=",
			"path": "github.com/gophercloud/gophercloud/openstack/compute/v2/extensions/startstop",
			"revision": "c0df5212759612eb99d1178816ad620952c549f1",
			"revisionTime": "2017-01-20T20:14:37Z"
		},
		{
			"checksumSHA1": "5JuziAp9BSRA/z+8pTjVLTWeTw4=",
			"path": "github.com/gophercloud/gophercloud/openstack/compute/v2/extensions/tenantnetworks",
			"revision": "c0df5212759612eb99d1178816ad620952c549f1",
			"revisionTime": "2017-01-20T20:14:37Z"
		},
		{
			"checksumSHA1": "2VNgU0F9PDax5VKClvMLmbzuksw=",
			"path": "github.com/gophercloud/gophercloud/openstack/compute/v2/extensions/volumeattach",
			"revision": "c0df5212759612eb99d1178816ad620952c549f1",
			"revisionTime": "2017-01-20T20:14:37Z"
		},
		{
			"checksumSHA1": "a9xDFPigDjHlPlthknKlBduGvKY=",
			"path": "github.com/gophercloud/gophercloud/openstack/compute/v2/flavors",
			"revision": "c0df5212759612eb99d1178816ad620952c549f1",
			"revisionTime": "2017-01-20T20:14:37Z"
		},
		{
			"checksumSHA1": "UGeqrw3KdPNRwDxl315MAYyy/uY=",
			"path": "github.com/gophercloud/gophercloud/openstack/compute/v2/images",
			"revision": "c0df5212759612eb99d1178816ad620952c549f1",
			"revisionTime": "2017-01-20T20:14:37Z"
		},
		{
			"checksumSHA1": "S8zR7Y8Yf6dz5+m5jyWYu5ar+vk=",
			"path": "github.com/gophercloud/gophercloud/openstack/compute/v2/servers",
			"revision": "c0df5212759612eb99d1178816ad620952c549f1",
			"revisionTime": "2017-01-20T20:14:37Z"
		},
		{
			"checksumSHA1": "1sVqsZBZBNhDXLY9XzjMkcOkcbg=",
			"path": "github.com/gophercloud/gophercloud/openstack/identity/v2/tenants",
			"revision": "c0df5212759612eb99d1178816ad620952c549f1",
			"revisionTime": "2017-01-20T20:14:37Z"
		},
		{
			"checksumSHA1": "AvUU5En9YpG25iLlcAPDgcQODjI=",
			"path": "github.com/gophercloud/gophercloud/openstack/identity/v2/tokens",
			"revision": "c0df5212759612eb99d1178816ad620952c549f1",
			"revisionTime": "2017-01-20T20:14:37Z"
		},
		{
			"checksumSHA1": "ZKyEbJuIlvuZ9aUushINCXJHF4w=",
			"path": "github.com/gophercloud/gophercloud/openstack/identity/v3/tokens",
			"revision": "c0df5212759612eb99d1178816ad620952c549f1",
			"revisionTime": "2017-01-20T20:14:37Z"
		},
		{
			"checksumSHA1": "5+wNKnxGvSGV8lHS+7km0ZiNEts=",
			"path": "github.com/gophercloud/gophercloud/openstack/imageservice/v2/imagedata",
			"revision": "9a5595b8ffe429439c63781cdc312c254e4ad990",
			"revisionTime": "2017-03-13T18:04:29Z"
		},
		{
			"checksumSHA1": "fyXTcJg3obtp3n+99WOGtUiMelg=",
			"path": "github.com/gophercloud/gophercloud/openstack/imageservice/v2/images",
			"revision": "9a5595b8ffe429439c63781cdc312c254e4ad990",
			"revisionTime": "2017-03-13T18:04:29Z"
		},
		{
			"checksumSHA1": "aTHxjMlfNXFJ3l2TZyvIwqt/3kM=",
			"path": "github.com/gophercloud/gophercloud/openstack/networking/v2/extensions/fwaas/firewalls",
			"revision": "c0df5212759612eb99d1178816ad620952c549f1",
			"revisionTime": "2017-01-20T20:14:37Z"
		},
		{
			"checksumSHA1": "14ZhP0wE/WCL/6oujcML755AaH4=",
			"path": "github.com/gophercloud/gophercloud/openstack/networking/v2/extensions/fwaas/policies",
			"revision": "c0df5212759612eb99d1178816ad620952c549f1",
			"revisionTime": "2017-01-20T20:14:37Z"
		},
		{
			"checksumSHA1": "sYET5A7WTyJ7dpuxR/VXYoReldw=",
			"path": "github.com/gophercloud/gophercloud/openstack/networking/v2/extensions/fwaas/rules",
			"revision": "c0df5212759612eb99d1178816ad620952c549f1",
			"revisionTime": "2017-01-20T20:14:37Z"
		},
		{
			"checksumSHA1": "0UcU/7oQbhlnYKoT+I+T403U8MQ=",
			"path": "github.com/gophercloud/gophercloud/openstack/networking/v2/extensions/layer3/floatingips",
			"revision": "c0df5212759612eb99d1178816ad620952c549f1",
			"revisionTime": "2017-01-20T20:14:37Z"
		},
		{
			"checksumSHA1": "Mjt7GwFygyqPxygY8xZZnUasHmk=",
			"path": "github.com/gophercloud/gophercloud/openstack/networking/v2/extensions/layer3/routers",
			"revision": "c0df5212759612eb99d1178816ad620952c549f1",
			"revisionTime": "2017-01-20T20:14:37Z"
		},
		{
			"checksumSHA1": "mCTz2rnyVfhjJ+AD/WihCNcYWiY=",
			"path": "github.com/gophercloud/gophercloud/openstack/networking/v2/extensions/lbaas/members",
			"revision": "c0df5212759612eb99d1178816ad620952c549f1",
			"revisionTime": "2017-01-20T20:14:37Z"
		},
		{
			"checksumSHA1": "B2mtHvADREtFLam72wyijyQh/Ds=",
			"path": "github.com/gophercloud/gophercloud/openstack/networking/v2/extensions/lbaas/monitors",
			"revision": "c0df5212759612eb99d1178816ad620952c549f1",
			"revisionTime": "2017-01-20T20:14:37Z"
		},
		{
			"checksumSHA1": "pTr22CKKJ26yvhgd0SRxFF4jkEs=",
			"path": "github.com/gophercloud/gophercloud/openstack/networking/v2/extensions/lbaas/pools",
			"revision": "c0df5212759612eb99d1178816ad620952c549f1",
			"revisionTime": "2017-01-20T20:14:37Z"
		},
		{
			"checksumSHA1": "E7/Z7g5O9o+ge+8YklheTpKgWNw=",
			"path": "github.com/gophercloud/gophercloud/openstack/networking/v2/extensions/lbaas/vips",
			"revision": "c0df5212759612eb99d1178816ad620952c549f1",
			"revisionTime": "2017-01-20T20:14:37Z"
		},
		{
			"checksumSHA1": "mhpwj5tPv7Uw5aUfC55fhLPBcKo=",
			"path": "github.com/gophercloud/gophercloud/openstack/networking/v2/extensions/lbaas_v2/listeners",
			"revision": "c0df5212759612eb99d1178816ad620952c549f1",
			"revisionTime": "2017-01-20T20:14:37Z"
		},
		{
			"checksumSHA1": "5efJz6UH7JCFeav5ZCCzicXCFTU=",
			"path": "github.com/gophercloud/gophercloud/openstack/networking/v2/extensions/lbaas_v2/loadbalancers",
			"revision": "c0df5212759612eb99d1178816ad620952c549f1",
			"revisionTime": "2017-01-20T20:14:37Z"
		},
		{
			"checksumSHA1": "TVFgBTz7B6bb1R4TWdgAkbE1/fk=",
			"path": "github.com/gophercloud/gophercloud/openstack/networking/v2/extensions/lbaas_v2/monitors",
			"revision": "c0df5212759612eb99d1178816ad620952c549f1",
			"revisionTime": "2017-01-20T20:14:37Z"
		},
		{
			"checksumSHA1": "xirjw9vJIN6rmkT3T56bfPfOLUM=",
			"path": "github.com/gophercloud/gophercloud/openstack/networking/v2/extensions/lbaas_v2/pools",
			"revision": "c0df5212759612eb99d1178816ad620952c549f1",
			"revisionTime": "2017-01-20T20:14:37Z"
		},
		{
			"checksumSHA1": "FKwSMrpQf7b3TcCOQfh+ovoBShA=",
			"path": "github.com/gophercloud/gophercloud/openstack/networking/v2/extensions/security/groups",
			"revision": "c0df5212759612eb99d1178816ad620952c549f1",
			"revisionTime": "2017-01-20T20:14:37Z"
		},
		{
			"checksumSHA1": "CsS/kI3VeLcSHzMKviFVDwqwgvk=",
			"path": "github.com/gophercloud/gophercloud/openstack/networking/v2/extensions/security/rules",
			"revision": "c0df5212759612eb99d1178816ad620952c549f1",
			"revisionTime": "2017-01-20T20:14:37Z"
		},
		{
			"checksumSHA1": "zKOhFTL5BDZPMC58ZzZkryjskno=",
			"path": "github.com/gophercloud/gophercloud/openstack/networking/v2/networks",
			"revision": "c0df5212759612eb99d1178816ad620952c549f1",
			"revisionTime": "2017-01-20T20:14:37Z"
		},
		{
			"checksumSHA1": "BE+CO3QrEGpIgv3Ee2ANZp1WtSo=",
			"path": "github.com/gophercloud/gophercloud/openstack/networking/v2/ports",
			"revision": "c0df5212759612eb99d1178816ad620952c549f1",
			"revisionTime": "2017-01-20T20:14:37Z"
		},
		{
			"checksumSHA1": "wY0MY7RpX0Z2Y0rMmrAuYS6cHYA=",
			"path": "github.com/gophercloud/gophercloud/openstack/networking/v2/subnets",
			"revision": "c0df5212759612eb99d1178816ad620952c549f1",
			"revisionTime": "2017-01-20T20:14:37Z"
		},
		{
			"checksumSHA1": "LtdQKIKKRKe6FOGdBvrBz/bg1Gc=",
			"path": "github.com/gophercloud/gophercloud/openstack/objectstorage/v1/accounts",
			"revision": "c0df5212759612eb99d1178816ad620952c549f1",
			"revisionTime": "2017-01-20T20:14:37Z"
		},
		{
			"checksumSHA1": "1lwXcRrM5A7iCfekbn3bpfNLe3g=",
			"path": "github.com/gophercloud/gophercloud/openstack/objectstorage/v1/containers",
			"revision": "c0df5212759612eb99d1178816ad620952c549f1",
			"revisionTime": "2017-01-20T20:14:37Z"
		},
		{
			"checksumSHA1": "dotTh+ZsNiyv8e9Z4e0chPEZDKE=",
			"path": "github.com/gophercloud/gophercloud/openstack/objectstorage/v1/objects",
			"revision": "c0df5212759612eb99d1178816ad620952c549f1",
			"revisionTime": "2017-01-20T20:14:37Z"
		},
		{
			"checksumSHA1": "roxPPVwS2CjJhf0CApHNQxAX7EA=",
			"path": "github.com/gophercloud/gophercloud/openstack/objectstorage/v1/swauth",
			"revision": "c0df5212759612eb99d1178816ad620952c549f1",
			"revisionTime": "2017-01-20T20:14:37Z"
		},
		{
			"checksumSHA1": "TDOZnaS0TO0NirpxV1QwPerAQTY=",
			"path": "github.com/gophercloud/gophercloud/openstack/utils",
			"revision": "c0df5212759612eb99d1178816ad620952c549f1",
			"revisionTime": "2017-01-20T20:14:37Z"
		},
		{
			"checksumSHA1": "pmpLcbUZ+EgLUmTbzMtGRq3haOU=",
			"path": "github.com/gophercloud/gophercloud/pagination",
			"revision": "c0df5212759612eb99d1178816ad620952c549f1",
			"revisionTime": "2017-01-20T20:14:37Z"
		},
		{
			"checksumSHA1": "5DBIm/bJOKLR3CbQH6wIELQDLlQ=",
			"path": "github.com/gorhill/cronexpr",
			"revision": "d520615e531a6bf3fb69406b9eba718261285ec8",
			"revisionTime": "2016-12-05T14:13:22Z"
		},
		{
			"checksumSHA1": "g/V4qrXjUGG9B+e3hB+4NAYJ5Gs=",
			"path": "github.com/gorilla/context",
			"revision": "08b5f424b9271eedf6f9f0ce86cb9396ed337a42",
			"revisionTime": "2016-08-17T18:46:32Z"
		},
		{
			"checksumSHA1": "F5dR3/i70EhSIMZfeIV+H8/PtvM=",
			"path": "github.com/gorilla/mux",
			"revision": "392c28fe23e1c45ddba891b0320b3b5df220beea",
			"revisionTime": "2017-01-18T13:43:44Z"
		},
		{
			"checksumSHA1": "++qMWbJ7ptiXehuLTFtEDGGnwpM=",
			"path": "github.com/gorilla/websocket",
			"revision": "9bc973af0682dc73a22553a08bfe00ee6255f56f",
			"revisionTime": "2017-02-13T18:21:13Z"
		},
		{
			"checksumSHA1": "paYJOejUxCHLctah6T6p7yL7rp8=",
			"path": "github.com/gosimple/slug",
			"revision": "32efb997950eba210b1880d8cf52b601c1b5abe3",
			"revisionTime": "2016-11-16T05:51:26Z"
		},
		{
			"checksumSHA1": "feWRO67/Rq9zMkIlQIbUhgnOg7w=",
			"path": "github.com/gotascii/go-http-header/header",
			"revision": "2946fb04c49fedaf775dd5ee4c63a8eb68c4dc40",
			"revisionTime": "2016-12-16T01:18:56Z"
		},
		{
			"checksumSHA1": "hQtHHr+BpkNqWKVh2/CT4w+9Zak=",
			"path": "github.com/grafana/grafana/pkg/api/dtos",
			"revision": "2ad2b96133283e35158edc993db8806e69bb28ef",
			"revisionTime": "2017-02-13T14:26:10Z"
		},
		{
			"checksumSHA1": "afzk5sVzmXfoAUa+mj1IJnxCziA=",
			"path": "github.com/grafana/grafana/pkg/bus",
			"revision": "2ad2b96133283e35158edc993db8806e69bb28ef",
			"revisionTime": "2017-02-13T14:26:10Z"
		},
		{
			"checksumSHA1": "XGc5fBgZGviqKTrDdfWwDFjmVDE=",
			"path": "github.com/grafana/grafana/pkg/components/null",
			"revision": "2ad2b96133283e35158edc993db8806e69bb28ef",
			"revisionTime": "2017-02-13T14:26:10Z"
		},
		{
			"checksumSHA1": "fO0mvMLqup8SiNW8fNHX4jh1jlg=",
			"path": "github.com/grafana/grafana/pkg/components/securejsondata",
			"revision": "2ad2b96133283e35158edc993db8806e69bb28ef",
			"revisionTime": "2017-02-13T14:26:10Z"
		},
		{
			"checksumSHA1": "R1ji8ZTVNq4AtSfhav1Xhp/6Vr0=",
			"path": "github.com/grafana/grafana/pkg/components/simplejson",
			"revision": "2ad2b96133283e35158edc993db8806e69bb28ef",
			"revisionTime": "2017-02-13T14:26:10Z"
		},
		{
			"checksumSHA1": "hW4LQEBFkoAmfpeVulEfOTzDiLc=",
			"path": "github.com/grafana/grafana/pkg/log",
			"revision": "2ad2b96133283e35158edc993db8806e69bb28ef",
			"revisionTime": "2017-02-13T14:26:10Z"
		},
		{
			"checksumSHA1": "//Es4+li3xd5Mo9qw53nGcJOxHc=",
			"path": "github.com/grafana/grafana/pkg/models",
			"revision": "2ad2b96133283e35158edc993db8806e69bb28ef",
			"revisionTime": "2017-02-13T14:26:10Z"
		},
		{
			"checksumSHA1": "y5qXSJfD/BeRiuV9jjDenXEOPU8=",
			"path": "github.com/grafana/grafana/pkg/plugins",
			"revision": "2ad2b96133283e35158edc993db8806e69bb28ef",
			"revisionTime": "2017-02-13T14:26:10Z"
		},
		{
			"checksumSHA1": "Kw7ZjROtBrzvVNgE1G7f9PaxwW4=",
			"path": "github.com/grafana/grafana/pkg/setting",
			"revision": "2ad2b96133283e35158edc993db8806e69bb28ef",
			"revisionTime": "2017-02-13T14:26:10Z"
		},
		{
			"checksumSHA1": "i+UWyiC1sMj9+o/nVF+VWoxA3nw=",
			"path": "github.com/grafana/grafana/pkg/util",
			"revision": "2ad2b96133283e35158edc993db8806e69bb28ef",
			"revisionTime": "2017-02-13T14:26:10Z"
		},
		{
			"checksumSHA1": "FUiF2WLrih0JdHsUTMMDz3DRokw=",
			"path": "github.com/hashicorp/atlas-go/archive",
			"revision": "1792bd8de119ba49b17fd8d3c3c1f488ec613e62",
			"revisionTime": "2016-11-07T20:49:10Z"
		},
		{
			"checksumSHA1": "lrfddRS4/LDKnF0sAbyZ59eUSjo=",
			"path": "github.com/hashicorp/atlas-go/v1",
			"revision": "1792bd8de119ba49b17fd8d3c3c1f488ec613e62",
			"revisionTime": "2016-11-07T20:49:10Z"
		},
		{
			"checksumSHA1": "oskgb0WteBKOItG8NNDduM7E/D0=",
			"path": "github.com/hashicorp/consul-template/signals",
			"revision": "51076c8e31ba0979b5ce35736912019328857abd",
			"revisionTime": "2017-02-11T18:31:32Z"
		},
		{
			"checksumSHA1": "AQMAS0aD5VifN0ugbv8xNTt7mM4=",
			"path": "github.com/hashicorp/consul/api",
			"revision": "68e2839aa87e2eb403a1bbcfaddd80c071cad607",
			"revisionTime": "2017-02-11T18:27:40Z"
		},
		{
			"checksumSHA1": "HDRi8BjyCm/zCYGA8l/40GMuWN8=",
			"path": "github.com/hashicorp/consul/lib",
			"revision": "68e2839aa87e2eb403a1bbcfaddd80c071cad607",
			"revisionTime": "2017-02-11T18:27:40Z"
		},
		{
			"checksumSHA1": "cdOCt0Yb+hdErz8NAQqayxPmRsY=",
			"path": "github.com/hashicorp/errwrap",
			"revision": "7554cd9344cec97297fa6649b055a8c98c2a1e55",
			"revisionTime": "2014-10-28T05:47:10Z"
		},
		{
			"checksumSHA1": "SF8aIBEMV6/MXLFTgErdONaX8f0=",
			"path": "github.com/hashicorp/go-checkpoint",
			"revision": "f8cfd20c53506d1eb3a55c2c43b84d009fab39bd",
			"revisionTime": "2016-08-16T19:50:56Z"
		},
		{
			"checksumSHA1": "b8F628srIitj5p7Y130xc9k0QWs=",
			"path": "github.com/hashicorp/go-cleanhttp",
			"revision": "3573b8b52aa7b37b9358d966a898feb387f62437",
			"revisionTime": "2017-02-11T01:34:15Z"
		},
		{
			"checksumSHA1": "nsL2kI426RMuq1jw15e7igFqdIY=",
			"path": "github.com/hashicorp/go-getter",
			"revision": "c3d66e76678dce180a7b452653472f949aedfbcd",
			"revisionTime": "2017-02-07T21:55:32Z"
		},
		{
			"checksumSHA1": "9J+kDr29yDrwsdu2ULzewmqGjpA=",
			"path": "github.com/hashicorp/go-getter/helper/url",
			"revision": "c3d66e76678dce180a7b452653472f949aedfbcd",
			"revisionTime": "2017-02-07T21:55:32Z"
		},
		{
			"checksumSHA1": "TNlVzNR1OaajcNi3CbQ3bGbaLGU=",
			"path": "github.com/hashicorp/go-msgpack/codec",
			"revision": "fa3f63826f7c23912c15263591e65d54d080b458",
			"revisionTime": "2015-05-18T23:42:57Z"
		},
		{
			"checksumSHA1": "4fgV2vzKKVyIlQ9nMyXIP5muq9E=",
			"path": "github.com/hashicorp/go-multierror",
			"revision": "ed905158d87462226a13fe39ddf685ea65f1c11f",
			"revisionTime": "2016-12-16T18:43:04Z"
		},
		{
			"checksumSHA1": "fOs3GlAj3fAMTlz+6OyllpZV6ow=",
			"path": "github.com/hashicorp/go-oracle-terraform/compute",
			"revision": "c96a23ea6900a1bbf65698abbd1b9a0010576cb5",
			"revisionTime": "2017-04-20T21:25:45Z"
		},
		{
			"checksumSHA1": "AyNRs19Es9pDw2VMxVKWuLx3Afg=",
			"path": "github.com/hashicorp/go-oracle-terraform/opc",
			"revision": "c96a23ea6900a1bbf65698abbd1b9a0010576cb5",
			"revisionTime": "2017-04-20T21:25:45Z"
		},
		{
			"checksumSHA1": "ErJHGU6AVPZM9yoY/xV11TwSjQs=",
			"path": "github.com/hashicorp/go-retryablehttp",
			"revision": "6e85be8fee1dcaa02c0eaaac2df5a8fbecf94145",
			"revisionTime": "2016-09-30T03:51:02Z"
		},
		{
			"checksumSHA1": "A1PcINvF3UiwHRKn8UcgARgvGRs=",
			"path": "github.com/hashicorp/go-rootcerts",
			"revision": "6bb64b370b90e7ef1fa532be9e591a81c3493e00",
			"revisionTime": "2016-05-03T14:34:40Z"
		},
		{
			"checksumSHA1": "mAkPa/RLuIwN53GbwIEMATexams=",
			"path": "github.com/hashicorp/go-uuid",
			"revision": "64130c7a86d732268a38cb04cfbaf0cc987fda98",
			"revisionTime": "2016-07-17T02:21:40Z"
		},
		{
			"checksumSHA1": "tUGxc7rfX0cmhOOUDhMuAZ9rWsA=",
			"path": "github.com/hashicorp/go-version",
			"revision": "03c5bf6be031b6dd45afec16b1cf94fc8938bc77",
			"revisionTime": "2017-02-02T08:07:59Z"
		},
		{
			"checksumSHA1": "Ok3Csn6Voou7pQT6Dv2mkwpqFtw=",
			"path": "github.com/hashicorp/hcl",
			"revision": "372e8ddaa16fd67e371e9323807d056b799360af",
			"revisionTime": "2017-02-02T00:05:34Z"
		},
		{
			"checksumSHA1": "XQmjDva9JCGGkIecOgwtBEMCJhU=",
			"path": "github.com/hashicorp/hcl/hcl/ast",
			"revision": "372e8ddaa16fd67e371e9323807d056b799360af",
			"revisionTime": "2017-02-02T00:05:34Z"
		},
		{
			"checksumSHA1": "DaQmLi48oUAwctWcX6A6DNN61UY=",
			"path": "github.com/hashicorp/hcl/hcl/fmtcmd",
			"revision": "372e8ddaa16fd67e371e9323807d056b799360af",
			"revisionTime": "2017-02-02T00:05:34Z"
		},
		{
			"checksumSHA1": "MGYzZActhzSs9AnCx3wrEYVbKFg=",
			"path": "github.com/hashicorp/hcl/hcl/parser",
			"revision": "372e8ddaa16fd67e371e9323807d056b799360af",
			"revisionTime": "2017-02-02T00:05:34Z"
		},
		{
			"checksumSHA1": "/cGXzX8tBvN1mu0mNvGzURdiqHU=",
			"path": "github.com/hashicorp/hcl/hcl/printer",
			"revision": "372e8ddaa16fd67e371e9323807d056b799360af",
			"revisionTime": "2017-02-02T00:05:34Z"
		},
		{
			"checksumSHA1": "z6wdP4mRw4GVjShkNHDaOWkbxS0=",
			"path": "github.com/hashicorp/hcl/hcl/scanner",
			"revision": "372e8ddaa16fd67e371e9323807d056b799360af",
			"revisionTime": "2017-02-02T00:05:34Z"
		},
		{
			"checksumSHA1": "oS3SCN9Wd6D8/LG0Yx1fu84a7gI=",
			"path": "github.com/hashicorp/hcl/hcl/strconv",
			"revision": "372e8ddaa16fd67e371e9323807d056b799360af",
			"revisionTime": "2017-02-02T00:05:34Z"
		},
		{
			"checksumSHA1": "c6yprzj06ASwCo18TtbbNNBHljA=",
			"path": "github.com/hashicorp/hcl/hcl/token",
			"revision": "372e8ddaa16fd67e371e9323807d056b799360af",
			"revisionTime": "2017-02-02T00:05:34Z"
		},
		{
			"checksumSHA1": "138aCV5n8n7tkGYMsMVQQnnLq+0=",
			"path": "github.com/hashicorp/hcl/json/parser",
			"revision": "372e8ddaa16fd67e371e9323807d056b799360af",
			"revisionTime": "2017-02-02T00:05:34Z"
		},
		{
			"checksumSHA1": "YdvFsNOMSWMLnY6fcliWQa0O5Fw=",
			"path": "github.com/hashicorp/hcl/json/scanner",
			"revision": "372e8ddaa16fd67e371e9323807d056b799360af",
			"revisionTime": "2017-02-02T00:05:34Z"
		},
		{
			"checksumSHA1": "fNlXQCQEnb+B3k5UDL/r15xtSJY=",
			"path": "github.com/hashicorp/hcl/json/token",
			"revision": "372e8ddaa16fd67e371e9323807d056b799360af",
			"revisionTime": "2017-02-02T00:05:34Z"
		},
		{
			"checksumSHA1": "2Nrl/YKrmowkRgCDLhA6UTFgYEY=",
			"path": "github.com/hashicorp/hil",
			"revision": "5b8d13c8c5c2753e109fab25392a1dbfa2db93d2",
			"revisionTime": "2016-12-21T19:20:42Z"
		},
		{
			"checksumSHA1": "oZ2a2x9qyHqvqJdv/Du3LGeaFdA=",
			"path": "github.com/hashicorp/hil/ast",
			"revision": "5b8d13c8c5c2753e109fab25392a1dbfa2db93d2",
			"revisionTime": "2016-12-21T19:20:42Z"
		},
		{
			"checksumSHA1": "P5PZ3k7SmqWmxgJ8Q0gLzeNpGhE=",
			"path": "github.com/hashicorp/hil/parser",
			"revision": "5b8d13c8c5c2753e109fab25392a1dbfa2db93d2",
			"revisionTime": "2016-12-21T19:20:42Z"
		},
		{
			"checksumSHA1": "DC1k5kOua4oFqmo+JRt0YzfP44o=",
			"path": "github.com/hashicorp/hil/scanner",
			"revision": "5b8d13c8c5c2753e109fab25392a1dbfa2db93d2",
			"revisionTime": "2016-12-21T19:20:42Z"
		},
		{
			"checksumSHA1": "vt+P9D2yWDO3gdvdgCzwqunlhxU=",
			"path": "github.com/hashicorp/logutils",
			"revision": "0dc08b1671f34c4250ce212759ebd880f743d883",
			"revisionTime": "2015-06-09T07:04:31Z"
		},
		{
			"checksumSHA1": "JD2OtDTrjVyKRCJ8fhaDhzQDlno=",
			"path": "github.com/hashicorp/nomad/api",
			"revision": "f4a08a193d8fed7095b00c9080e09ff41cd7d4bf",
			"revisionTime": "2017-02-11T00:41:28Z"
		},
		{
			"checksumSHA1": "Ko+i0z0mKne1Q3G0MFbXGOlnlkw=",
			"path": "github.com/hashicorp/nomad/client/allocdir",
			"revision": "f4a08a193d8fed7095b00c9080e09ff41cd7d4bf",
			"revisionTime": "2017-02-11T00:41:28Z"
		},
		{
			"checksumSHA1": "NuWRkrCstv7fbspVlvR1z0k0SgY=",
			"path": "github.com/hashicorp/nomad/client/config",
			"revision": "f4a08a193d8fed7095b00c9080e09ff41cd7d4bf",
			"revisionTime": "2017-02-11T00:41:28Z"
		},
		{
			"checksumSHA1": "kUkma5lGZ6QNY2Jw+NYIFV2sx4w=",
			"path": "github.com/hashicorp/nomad/client/driver",
			"revision": "f4a08a193d8fed7095b00c9080e09ff41cd7d4bf",
			"revisionTime": "2017-02-11T00:41:28Z"
		},
		{
			"checksumSHA1": "LmTqHKRGA88QGicohNtrbrYBHNI=",
			"path": "github.com/hashicorp/nomad/client/driver/env",
			"revision": "f4a08a193d8fed7095b00c9080e09ff41cd7d4bf",
			"revisionTime": "2017-02-11T00:41:28Z"
		},
		{
			"checksumSHA1": "RrYpy2vXXwaoF0pSmrUxyL/ynyo=",
			"path": "github.com/hashicorp/nomad/client/driver/executor",
			"revision": "f4a08a193d8fed7095b00c9080e09ff41cd7d4bf",
			"revisionTime": "2017-02-11T00:41:28Z"
		},
		{
			"checksumSHA1": "AkQb1JHhaFiWzgCUkZlzF2rVK+M=",
			"path": "github.com/hashicorp/nomad/client/driver/logging",
			"revision": "f4a08a193d8fed7095b00c9080e09ff41cd7d4bf",
			"revisionTime": "2017-02-11T00:41:28Z"
		},
		{
			"checksumSHA1": "aYFCO40TzHbgPaTjGUYSOxxad2Q=",
			"path": "github.com/hashicorp/nomad/client/driver/structs",
			"revision": "f4a08a193d8fed7095b00c9080e09ff41cd7d4bf",
			"revisionTime": "2017-02-11T00:41:28Z"
		},
		{
			"checksumSHA1": "2SX15kL4VOATATWA3/VObOD9cwY=",
			"path": "github.com/hashicorp/nomad/client/fingerprint",
			"revision": "f4a08a193d8fed7095b00c9080e09ff41cd7d4bf",
			"revisionTime": "2017-02-11T00:41:28Z"
		},
		{
			"checksumSHA1": "9t8LeO6jU2wEHaf0e6h7BGBWbDY=",
			"path": "github.com/hashicorp/nomad/client/stats",
			"revision": "f4a08a193d8fed7095b00c9080e09ff41cd7d4bf",
			"revisionTime": "2017-02-11T00:41:28Z"
		},
		{
			"checksumSHA1": "y1c1EeP10Q2pE6XFIOmtCEe/+jY=",
			"path": "github.com/hashicorp/nomad/client/structs",
			"revision": "f4a08a193d8fed7095b00c9080e09ff41cd7d4bf",
			"revisionTime": "2017-02-11T00:41:28Z"
		},
		{
			"checksumSHA1": "Sbvb11taruhhJnVkjBKLyNDbonQ=",
			"path": "github.com/hashicorp/nomad/command/agent/consul",
			"revision": "f4a08a193d8fed7095b00c9080e09ff41cd7d4bf",
			"revisionTime": "2017-02-11T00:41:28Z"
		},
		{
			"checksumSHA1": "F2SpbYZYyb1s3WUH/zb2Ruzpq9c=",
			"path": "github.com/hashicorp/nomad/helper",
			"revision": "f4a08a193d8fed7095b00c9080e09ff41cd7d4bf",
			"revisionTime": "2017-02-11T00:41:28Z"
		},
		{
			"checksumSHA1": "UOuTIv1Ef6r3cN9fImCq1SNQnCs=",
			"path": "github.com/hashicorp/nomad/helper/args",
			"revision": "f4a08a193d8fed7095b00c9080e09ff41cd7d4bf",
			"revisionTime": "2017-02-11T00:41:28Z"
		},
		{
			"checksumSHA1": "xHzxKelZY3IGFMQvuD4ATi7LgCM=",
			"path": "github.com/hashicorp/nomad/helper/discover",
			"revision": "f4a08a193d8fed7095b00c9080e09ff41cd7d4bf",
			"revisionTime": "2017-02-11T00:41:28Z"
		},
		{
			"checksumSHA1": "Xl6MvUmcf7sYI+z+fo9dJh2ux5E=",
			"path": "github.com/hashicorp/nomad/helper/fields",
			"revision": "f4a08a193d8fed7095b00c9080e09ff41cd7d4bf",
			"revisionTime": "2017-02-11T00:41:28Z"
		},
		{
			"checksumSHA1": "J7j/5Jtk8la/xEAtu4e/6KIiqzs=",
			"path": "github.com/hashicorp/nomad/helper/flatmap",
			"revision": "f4a08a193d8fed7095b00c9080e09ff41cd7d4bf",
			"revisionTime": "2017-02-11T00:41:28Z"
		},
		{
			"checksumSHA1": "g8cxV0OVSzVCxKDreir54dDAulY=",
			"path": "github.com/hashicorp/nomad/helper/stats",
			"revision": "f4a08a193d8fed7095b00c9080e09ff41cd7d4bf",
			"revisionTime": "2017-02-11T00:41:28Z"
		},
		{
			"checksumSHA1": "E1sw01137qbYi3zaY58hROYikkg=",
			"path": "github.com/hashicorp/nomad/helper/tlsutil",
			"revision": "f4a08a193d8fed7095b00c9080e09ff41cd7d4bf",
			"revisionTime": "2017-02-11T00:41:28Z"
		},
		{
			"checksumSHA1": "aPhzC08WYvOg2w3yxAXwLgtNUYU=",
			"path": "github.com/hashicorp/nomad/jobspec",
			"revision": "f4a08a193d8fed7095b00c9080e09ff41cd7d4bf",
			"revisionTime": "2017-02-11T00:41:28Z"
		},
		{
			"checksumSHA1": "vPtAq4fW2wRY2lv3307vP77J/Do=",
			"path": "github.com/hashicorp/nomad/nomad/structs",
			"revision": "f4a08a193d8fed7095b00c9080e09ff41cd7d4bf",
			"revisionTime": "2017-02-11T00:41:28Z"
		},
		{
			"checksumSHA1": "VSkLJSeqsgAW63gWoEiJzXuUHQU=",
			"path": "github.com/hashicorp/nomad/nomad/structs/config",
			"revision": "f4a08a193d8fed7095b00c9080e09ff41cd7d4bf",
			"revisionTime": "2017-02-11T00:41:28Z"
		},
		{
			"checksumSHA1": "XihViBWoHbBMhHVdJCXJKli77Fo=",
			"path": "github.com/hashicorp/nomad/nomad/types",
			"revision": "f4a08a193d8fed7095b00c9080e09ff41cd7d4bf",
			"revisionTime": "2017-02-11T00:41:28Z"
		},
		{
			"checksumSHA1": "E3Xcanc9ouQwL+CZGOUyA/+giLg=",
			"path": "github.com/hashicorp/serf/coordinate",
			"revision": "cb45b412ee4f9d6cc2eeb2b2b7dd0f6cfd7545c1",
			"revisionTime": "2017-02-09T20:26:34Z"
		},
		{
			"checksumSHA1": "fUP/aYrktUGyaJ9FBv3Gu0XwGqI=",
			"path": "github.com/hashicorp/terraform",
			"revision": "1601af7a076fd03fe940455db7fd01dfa747c795",
			"revisionTime": "2017-04-12T20:21:42Z",
			"version": "v0.9.3",
			"versionExact": "v0.9.3"
		},
		{
			"checksumSHA1": "S8G5fJgTglD24piJpWuCLZAUlzU=",
			"path": "github.com/hashicorp/terraform/terraform",
			"revision": "42473d51295bad4edc7a5c171a21b88ca5cb64d4",
			"revisionTime": "2017-04-23T09:49:15Z"
		},
		{
			"checksumSHA1": "l0levVQE5+zSaiOCPbU12rYgRyE=",
			"path": "github.com/hashicorp/vault/api",
			"revision": "5f6c4a9696c563135793d569c0e6b2aa23691556",
			"revisionTime": "2017-02-11T00:57:53Z"
		},
		{
			"checksumSHA1": "ft77GtqeZEeCXioGpF/s6DlGm/U=",
			"path": "github.com/hashicorp/vault/helper/compressutil",
			"revision": "5f6c4a9696c563135793d569c0e6b2aa23691556",
			"revisionTime": "2017-02-11T00:57:53Z"
		},
		{
			"checksumSHA1": "yUiSTPf0QUuL2r/81sjuytqBoeQ=",
			"path": "github.com/hashicorp/vault/helper/jsonutil",
			"revision": "5f6c4a9696c563135793d569c0e6b2aa23691556",
			"revisionTime": "2017-02-11T00:57:53Z"
		},
		{
			"checksumSHA1": "YmXAnTwbzhLLBZM+1tQrJiG3qpc=",
			"path": "github.com/hashicorp/vault/helper/pgpkeys",
			"revision": "5f6c4a9696c563135793d569c0e6b2aa23691556",
			"revisionTime": "2017-02-11T00:57:53Z"
		},
		{
			"checksumSHA1": "ZhK6IO2XN81Y+3RAjTcVm1Ic7oU=",
			"path": "github.com/hashicorp/yamux",
			"revision": "d1caa6c97c9fc1cc9e83bbe34d0603f9ff0ce8bd",
			"revisionTime": "2016-07-20T23:31:40Z"
		},
		{
			"checksumSHA1": "jq2E42bB0kwKaerHXwJslUea4eM=",
			"path": "github.com/henrikhodne/go-librato/librato",
			"revision": "6e9aa4b1a8a8b735ad14b4f1c9542ef183e82dc2",
			"revisionTime": "2016-08-11T07:26:26Z"
		},
		{
			"checksumSHA1": "0xM336Lb25URO/1W1/CtGoRygVU=",
			"path": "github.com/hpcloud/tail/util",
			"revision": "faf842bde7ed83bbc3c65a2c454fae39bc29a95f",
			"revisionTime": "2017-02-07T02:33:46Z"
		},
		{
			"checksumSHA1": "yl5hPKT5X6MwsiaaZgPNNxn0Y64=",
			"path": "github.com/hpcloud/tail/watch",
			"revision": "faf842bde7ed83bbc3c65a2c454fae39bc29a95f",
			"revisionTime": "2017-02-07T02:33:46Z"
		},
		{
			"checksumSHA1": "hwGdeQbcfc2RvIQS5wAaYRKJDd4=",
			"path": "github.com/imdario/mergo",
			"revision": "50d4dbd4eb0e84778abe37cefef140271d96fade",
			"revisionTime": "2016-05-17T06:44:35Z"
		},
		{
			"checksumSHA1": "mrmfY0cVu7jvgoIuTRaR8yVVh/M=",
			"path": "github.com/inconshreveable/log15",
			"revision": "1e7b2e232399d12bd3e50dc9d182df4e18258355",
			"revisionTime": "2017-02-06T21:37:01Z"
		},
		{
			"checksumSHA1": "oVIIInZXKkcRozJfuH2vWJsAS7s=",
			"path": "github.com/inconshreveable/log15/term",
			"revision": "1e7b2e232399d12bd3e50dc9d182df4e18258355",
			"revisionTime": "2017-02-06T21:37:01Z"
		},
		{
			"checksumSHA1": "dqKs4gYvG1oR1K99VZ1SEN++KLs=",
			"path": "github.com/influxdata/influxdb/client",
			"revision": "19f331a450d7542a0b471423adac7b949baa9628",
			"revisionTime": "2017-02-13T16:54:08Z"
		},
		{
			"checksumSHA1": "502dxGYvrFcH4p1buZ5hvviUJRw=",
			"path": "github.com/influxdata/influxdb/models",
			"revision": "19f331a450d7542a0b471423adac7b949baa9628",
			"revisionTime": "2017-02-13T16:54:08Z"
		},
		{
			"checksumSHA1": "H/J/qLqzUONXIecHHKtVZmxJZZA=",
			"path": "github.com/influxdata/influxdb/pkg/escape",
			"revision": "19f331a450d7542a0b471423adac7b949baa9628",
			"revisionTime": "2017-02-13T16:54:08Z"
		},
		{
			"checksumSHA1": "rixrz9zVpq9gss5jHqc/nGNpSw0=",
			"path": "github.com/jen20/awspolicyequivalence",
			"revision": "ed4c14ea400d756059e9312e409477a9ebf448f4",
			"revisionTime": "2017-01-03T19:23:32Z"
		},
		{
			"checksumSHA1": "hD8LA+lIAv6MB82Db29L71c2Jjc=",
			"path": "github.com/jen20/riviera/azure",
			"revision": "7ee711f4d8cc27b811bde3907614ecd86e98c9bc",
			"revisionTime": "2017-01-04T10:03:54Z"
		},
		{
			"checksumSHA1": "ncdT+1PFEF5ly0niXuQc9/pKzT0=",
			"path": "github.com/jen20/riviera/dns",
			"revision": "7ee711f4d8cc27b811bde3907614ecd86e98c9bc",
			"revisionTime": "2017-01-04T10:03:54Z"
		},
		{
			"checksumSHA1": "zVXx6ha3bt0N4ukRbRHXjSl91S4=",
			"path": "github.com/jen20/riviera/search",
			"revision": "7ee711f4d8cc27b811bde3907614ecd86e98c9bc",
			"revisionTime": "2017-01-04T10:03:54Z"
		},
		{
			"checksumSHA1": "mD+brnqSfkLheYdGzTUqUi6VWgw=",
			"path": "github.com/jen20/riviera/sql",
			"revision": "7ee711f4d8cc27b811bde3907614ecd86e98c9bc",
			"revisionTime": "2017-01-04T10:03:54Z"
		},
		{
			"checksumSHA1": "0ZrwvB6KoGPj2PoDNSEJwxQ6Mog=",
			"path": "github.com/jmespath/go-jmespath",
			"revision": "bd40a432e4c76585ef6b72d3fd96fb9b6dc7b68d",
			"revisionTime": "2016-08-03T19:07:31Z"
		},
		{
			"checksumSHA1": "NOwNdnb70M6s9LvhaPFabBVwlBs=",
			"path": "github.com/joyent/gocommon",
			"revision": "b78708995d1c2ebdb64a3061b0bca5d8ccdf0fc2",
			"revisionTime": "2016-12-02T19:23:17Z"
		},
		{
			"checksumSHA1": "O0WFPpYSMzeDL11yO84IYBSXrmk=",
			"path": "github.com/joyent/gocommon/client",
			"revision": "b78708995d1c2ebdb64a3061b0bca5d8ccdf0fc2",
			"revisionTime": "2016-12-02T19:23:17Z"
		},
		{
			"checksumSHA1": "fsnHUI4h0h1BUeiWNhkRJhzZD/s=",
			"path": "github.com/joyent/gocommon/errors",
			"revision": "b78708995d1c2ebdb64a3061b0bca5d8ccdf0fc2",
			"revisionTime": "2016-12-02T19:23:17Z"
		},
		{
			"checksumSHA1": "cz4amcSofbyq0dH1sdOHNUvznWw=",
			"path": "github.com/joyent/gocommon/http",
			"revision": "b78708995d1c2ebdb64a3061b0bca5d8ccdf0fc2",
			"revisionTime": "2016-12-02T19:23:17Z"
		},
		{
			"checksumSHA1": "yMJdr6tmhoSgkjLjfyeDZL6vuXo=",
			"path": "github.com/joyent/gocommon/jpc",
			"revision": "b78708995d1c2ebdb64a3061b0bca5d8ccdf0fc2",
			"revisionTime": "2016-12-02T19:23:17Z"
		},
		{
			"checksumSHA1": "ysHPYOB/xV0dMIAES8ZOQu9KwQQ=",
			"path": "github.com/joyent/gomanta/manta",
			"revision": "41c8bc3faef9789454337062b5fac84699f75834",
			"revisionTime": "2016-12-02T19:23:08Z"
		},
		{
			"checksumSHA1": "PDzjpRNeytdYU39/PByzwCMvKQ8=",
			"path": "github.com/joyent/gosdc/cloudapi",
			"revision": "ec8b3503a75edca0df26581b83807677b0240716",
			"revisionTime": "2016-12-02T19:23:12Z"
		},
		{
			"checksumSHA1": "N0NRIcJF7aj1wd56DA1N9GpYq/4=",
			"path": "github.com/joyent/gosign/auth",
			"revision": "9abcee278795b82b36858cdfc857c8a0e7de797c",
			"revisionTime": "2016-11-14T19:17:44Z"
		},
		{
			"checksumSHA1": "2HimxaJVVp2QDVQ0570L71Zd5s4=",
			"path": "github.com/joyent/triton-go",
			"revision": "5db9e2b6a4c1f7ffd2a7e7aa625f42dba956608c",
			"revisionTime": "2017-04-12T23:23:58Z"
		},
		{
			"checksumSHA1": "QzUqkCSn/ZHyIK346xb9V6EBw9U=",
			"path": "github.com/joyent/triton-go/authentication",
			"revision": "5db9e2b6a4c1f7ffd2a7e7aa625f42dba956608c",
			"revisionTime": "2017-04-12T23:23:58Z"
		},
		{
			"checksumSHA1": "N4M0qtTBHR2XBxTuPRL9ocdkQns=",
			"path": "github.com/jtopjian/cobblerclient",
			"revision": "53d1c0a0b003aabfa7ecfa848d856606cb481196",
			"revisionTime": "2016-04-01T00:38:02Z"
		},
		{
			"checksumSHA1": "Mnp6EGM0pdGxMe19f6dg+ipjaSo=",
			"path": "github.com/kardianos/osext",
			"revision": "9b883c5eb462dd5cb1b0a7a104fe86bc6b9bd391",
			"revisionTime": "2017-02-07T19:16:55Z"
		},
		{
			"checksumSHA1": "VJk3rOWfxEV9Ilig5lgzH1qg8Ss=",
			"path": "github.com/keybase/go-crypto/brainpool",
			"revision": "e721397a850bd2d1433ecf6fbbb5dcfcd58131de",
			"revisionTime": "2017-02-06T19:27:00Z"
		},
		{
			"checksumSHA1": "rnRjEJs5luF+DIXp2J6LFcQk8Gg=",
			"path": "github.com/keybase/go-crypto/cast5",
			"revision": "e721397a850bd2d1433ecf6fbbb5dcfcd58131de",
			"revisionTime": "2017-02-06T19:27:00Z"
		},
		{
			"checksumSHA1": "F5++ZQS5Vt7hd6lxPCKTffvph1A=",
			"path": "github.com/keybase/go-crypto/curve25519",
			"revision": "e721397a850bd2d1433ecf6fbbb5dcfcd58131de",
			"revisionTime": "2017-02-06T19:27:00Z"
		},
		{
			"checksumSHA1": "w2xCoKHxu0Ccg4Ebxqo3YN9ysGI=",
			"path": "github.com/keybase/go-crypto/openpgp",
			"revision": "e721397a850bd2d1433ecf6fbbb5dcfcd58131de",
			"revisionTime": "2017-02-06T19:27:00Z"
		},
		{
			"checksumSHA1": "y61I7+hCekP1Rk0qxgUQ+iozXak=",
			"path": "github.com/keybase/go-crypto/openpgp/armor",
			"revision": "e721397a850bd2d1433ecf6fbbb5dcfcd58131de",
			"revisionTime": "2017-02-06T19:27:00Z"
		},
		{
			"checksumSHA1": "nWhmwjBJqPSvkCWqaap2Z9EiS1k=",
			"path": "github.com/keybase/go-crypto/openpgp/ecdh",
			"revision": "e721397a850bd2d1433ecf6fbbb5dcfcd58131de",
			"revisionTime": "2017-02-06T19:27:00Z"
		},
		{
			"checksumSHA1": "uxXG9IC/XF8jwwvZUbW65+x8/+M=",
			"path": "github.com/keybase/go-crypto/openpgp/elgamal",
			"revision": "e721397a850bd2d1433ecf6fbbb5dcfcd58131de",
			"revisionTime": "2017-02-06T19:27:00Z"
		},
		{
			"checksumSHA1": "EyUf82Yknzc75m8RcA21CNQINw0=",
			"path": "github.com/keybase/go-crypto/openpgp/errors",
			"revision": "e721397a850bd2d1433ecf6fbbb5dcfcd58131de",
			"revisionTime": "2017-02-06T19:27:00Z"
		},
		{
			"checksumSHA1": "esp0WrWFo5Ohk/bXhjC5NrzWnS0=",
			"path": "github.com/keybase/go-crypto/openpgp/packet",
			"revision": "e721397a850bd2d1433ecf6fbbb5dcfcd58131de",
			"revisionTime": "2017-02-06T19:27:00Z"
		},
		{
			"checksumSHA1": "BGDxg1Xtsz0DSPzdQGJLLQqfYc8=",
			"path": "github.com/keybase/go-crypto/openpgp/s2k",
			"revision": "e721397a850bd2d1433ecf6fbbb5dcfcd58131de",
			"revisionTime": "2017-02-06T19:27:00Z"
		},
		{
			"checksumSHA1": "rE3pp7b3gfcmBregzpIvN5IdFhY=",
			"path": "github.com/keybase/go-crypto/rsa",
			"revision": "e721397a850bd2d1433ecf6fbbb5dcfcd58131de",
			"revisionTime": "2017-02-06T19:27:00Z"
		},
		{
			"checksumSHA1": "tw3ocqSpa9ikzUV6qhcKBAAO6WU=",
			"path": "github.com/kolo/xmlrpc",
			"revision": "0826b98aaa29c0766956cb40d45cf7482a597671",
			"revisionTime": "2015-04-13T19:18:30Z"
		},
		{
			"checksumSHA1": "zcEtH7VUcRFCeEMKmVwtj0/k9sI=",
			"path": "github.com/lib/pq",
			"revision": "d67b1982b9d913b680e5f04323785fc69366d306",
			"revisionTime": "2017-02-13T20:13:39Z"
		},
		{
			"checksumSHA1": "xppHi82MLqVx1eyQmbhTesAEjx8=",
			"path": "github.com/lib/pq/oid",
			"revision": "d67b1982b9d913b680e5f04323785fc69366d306",
			"revisionTime": "2017-02-13T20:13:39Z"
		},
		{
			"checksumSHA1": "KoB26db2df078Y2UClT7twI+dxg=",
			"path": "github.com/logentries/le_goclient",
			"revision": "f6d02e2fca401d3550e08a292f54b0efb6a578f0",
			"revisionTime": "2016-07-04T14:48:39Z"
		},
		{
			"checksumSHA1": "8fIVetxvijD+9nPT5TEl2OeDHxg=",
			"path": "github.com/lrsmith/go-icinga2-api/iapi",
			"revision": "271bdeb8c405f54cb544a3e02a1db2a7b419f8c2",
			"revisionTime": "2016-12-12T01:53:34Z"
		},
		{
			"checksumSHA1": "90/rTD6BDXVZZSY3Qeqnrg9Wb10=",
			"path": "github.com/lusis/go-artifactory/src/artifactory.v401",
			"revision": "1ff2272e284a5ee7b48b9f17a93f6be8bbd0bb56",
			"revisionTime": "2017-02-03T16:22:30Z"
		},
		{
			"path": "github.com/mailru/easyjson/jlexer",
			"revision": ""
		},
		{
			"path": "github.com/mailru/easyjson/jwriter",
			"revision": ""
		},
		{
			"checksumSHA1": "BMxNUz0/EaTvexw9Vxm5jPG3w60=",
			"path": "github.com/manyminds/api2go/jsonapi",
			"revision": "dc368bb579c1a582faed50768e7fbcc463954c89",
			"revisionTime": "2016-12-29T20:22:12Z"
		},
		{
			"checksumSHA1": "t7hEeujQesCSzjZIPcE80XgQ9M0=",
			"path": "github.com/masterzen/azure-sdk-for-go/core/http",
			"revision": "ee4f0065d00cd12b542f18f5bc45799e88163b12",
			"revisionTime": "2016-10-14T13:56:28Z"
		},
		{
			"checksumSHA1": "xJVMikTtYbfI2KqKeUXaO4292JU=",
			"path": "github.com/masterzen/azure-sdk-for-go/core/tls",
			"revision": "ee4f0065d00cd12b542f18f5bc45799e88163b12",
			"revisionTime": "2016-10-14T13:56:28Z"
		},
		{
			"checksumSHA1": "yg57Q4J8Ob0LoYvqDxsWZ6AHffE=",
			"path": "github.com/masterzen/simplexml/dom",
			"revision": "4572e39b1ab9fe03ee513ce6fc7e289e98482190",
			"revisionTime": "2016-06-08T18:30:07Z"
		},
		{
			"checksumSHA1": "6uNzRk3ScsTC+olpCXkW4M/L3fg=",
			"path": "github.com/masterzen/winrm",
			"revision": "b7e3d2de4979ce5eae5c1c1ef450040c5d675a89",
			"revisionTime": "2017-01-26T07:02:57Z"
		},
		{
			"checksumSHA1": "KTsgWipT3ennAAtaKxEZairxero=",
			"path": "github.com/masterzen/winrm/soap",
			"revision": "b7e3d2de4979ce5eae5c1c1ef450040c5d675a89",
			"revisionTime": "2017-01-26T07:02:57Z"
		},
		{
			"path": "github.com/masterzen/winrm/winrm",
			"revision": "b7e3d2de4979ce5eae5c1c1ef450040c5d675a89"
		},
		{
			"checksumSHA1": "bx+egnFe0OB0BZBcgZcaqsvcmS4=",
			"path": "github.com/masterzen/xmlpath",
			"revision": "13f4951698adc0fa9c1dda3e275d489a24201161",
			"revisionTime": "2014-02-18T18:59:01Z"
		},
		{
			"checksumSHA1": "I4njd26dG5hxFT2nawuByM4pxzY=",
			"path": "github.com/mattn/go-colorable",
			"revision": "5411d3eea5978e6cdc258b30de592b60df6aba96",
			"revisionTime": "2017-02-10T17:28:01Z"
		},
		{
			"checksumSHA1": "EkT5JmFvz3zOPWappEFyYWUaeY0=",
			"path": "github.com/mattn/go-isatty",
			"revision": "281032e84ae07510239465db46bf442aa44b953a",
			"revisionTime": "2017-02-09T17:56:15Z"
		},
		{
			"checksumSHA1": "3yckDt/xIreJZ/spvI+MvHOCmcY=",
			"path": "github.com/mattn/go-shellwords",
			"revision": "02e3cf038dcea8290e44424da473dd12be796a8a",
			"revisionTime": "2017-04-11T07:14:55Z"
		},
		{
			"checksumSHA1": "ZBfn/FvVZwbctIGG4c2yFy0i5jo=",
			"path": "github.com/maximilien/softlayer-go/client",
			"revision": "23231a10afba445714e7a35f09329a72fba73385",
			"revisionTime": "2017-01-23T22:17:03Z"
		},
		{
			"checksumSHA1": "nPaYMMjIl21a30j9R2lURjb8Nts=",
			"path": "github.com/maximilien/softlayer-go/common",
			"revision": "23231a10afba445714e7a35f09329a72fba73385",
			"revisionTime": "2017-01-23T22:17:03Z"
		},
		{
			"checksumSHA1": "9s83tabrVG6j5xZ3PFRGJdfwLYs=",
			"path": "github.com/maximilien/softlayer-go/data_types",
			"revision": "23231a10afba445714e7a35f09329a72fba73385",
			"revisionTime": "2017-01-23T22:17:03Z"
		},
		{
			"checksumSHA1": "E0X0XmAT+Y+vJ+lbhxMkgXpOJOY=",
			"path": "github.com/maximilien/softlayer-go/services",
			"revision": "23231a10afba445714e7a35f09329a72fba73385",
			"revisionTime": "2017-01-23T22:17:03Z"
		},
		{
			"checksumSHA1": "rAdirobiTWcBwIYxYgySqeqhTSM=",
			"path": "github.com/maximilien/softlayer-go/softlayer",
			"revision": "23231a10afba445714e7a35f09329a72fba73385",
			"revisionTime": "2017-01-23T22:17:03Z"
		},
		{
			"checksumSHA1": "aEQOJ5PDOybetOpUvOo7HqicJ1s=",
			"path": "github.com/michaelklishin/rabbit-hole",
			"revision": "6e6fd8776f56a98f5b3b22085e2d5745d2195aeb",
			"revisionTime": "2017-02-02T07:45:48Z"
		},
		{
			"checksumSHA1": "V8CycX4FOqp+fAMzZeQY6TKv4AU=",
			"path": "github.com/miekg/dns",
			"revision": "6ebcb714d36901126ee2807031543b38c56de963",
			"revisionTime": "2017-04-12T18:47:48Z"
		},
		{
			"checksumSHA1": "W6WsJ7dtBT0coA3S5FpGR0k4IEU=",
			"path": "github.com/mitchellh/cli",
			"revision": "494eb006fe29e9dc75fea6da4df4818f7e046b73",
			"revisionTime": "2017-02-08T07:23:55Z"
		},
		{
			"checksumSHA1": "ttEN1Aupb7xpPMkQLqb3tzLFdXs=",
			"path": "github.com/mitchellh/colorstring",
			"revision": "8631ce90f28644f54aeedcb3e389a85174e067d1",
			"revisionTime": "2015-09-17T21:48:07Z"
		},
		{
			"checksumSHA1": "kSmDazz+cokgcHQT7q56Na+IBe0=",
			"path": "github.com/mitchellh/copystructure",
			"revision": "f81071c9d77b7931f78c90b416a074ecdc50e959",
			"revisionTime": "2017-01-16T00:44:49Z"
		},
		{
			"checksumSHA1": "V/quM7+em2ByJbWBLOsEwnY3j/Q=",
			"path": "github.com/mitchellh/go-homedir",
			"revision": "b8bc1bf767474819792c23f32d8286a45736f1c6",
			"revisionTime": "2016-12-03T19:45:07Z"
		},
		{
			"checksumSHA1": "y7Az37mGuIJ4q0I8yDFKJjYj+E0=",
			"path": "github.com/mitchellh/go-linereader",
			"revision": "07bab5fdd9580500aea6ada0e09df4aa28e68abd",
			"revisionTime": "2014-10-13T18:55:33Z"
		},
		{
			"checksumSHA1": "DVXnx4zyb0wkeIdIRjwjvR7Dslo=",
			"path": "github.com/mitchellh/go-ps",
			"revision": "e2d21980687ce16e58469d98dcee92d27fbbd7fb",
			"revisionTime": "2016-08-22T16:54:47Z"
		},
		{
			"checksumSHA1": "sWdAYPKyaT4SW8hNQNpRS0sU4lU=",
			"path": "github.com/mitchellh/hashstructure",
			"revision": "ab25296c0f51f1022f01cd99dfb45f1775de8799",
			"revisionTime": "2017-01-16T05:20:23Z"
		},
		{
			"checksumSHA1": "wTMmmuol+KHkz9EwVKaOjd2O4cs=",
			"path": "github.com/mitchellh/mapstructure",
			"revision": "db1efb556f84b25a0a13a04aad883943538ad2e0",
			"revisionTime": "2017-01-25T05:19:37Z"
		},
		{
			"checksumSHA1": "m2L8ohfZiFRsMW3iynaH/TWgnSY=",
			"path": "github.com/mitchellh/panicwrap",
			"revision": "fce601fe55579125e1b3cb0b992287e7290f7b83",
			"revisionTime": "2017-01-06T18:23:40Z"
		},
		{
			"checksumSHA1": "h+ODp7a8Vj8XMUsORLbhtQMWOO4=",
			"path": "github.com/mitchellh/prefixedio",
			"revision": "6e6954073784f7ee67b28f2d22749d6479151ed7",
			"revisionTime": "2015-12-14T00:22:11Z"
		},
		{
			"checksumSHA1": "67Y6z6rHipvOvFwCZZXqKH+TWao=",
			"path": "github.com/mitchellh/reflectwalk",
			"revision": "417edcfd99a4d472c262e58f22b4bfe97580f03e",
			"revisionTime": "2017-01-10T16:52:07Z"
		},
		{
			"checksumSHA1": "KhOVzKefFYORHdIVe+/gNAHB23A=",
			"path": "github.com/moul/anonuuid",
			"revision": "609b752a95effbbef26d134ac18ed6f57e01b98e",
			"revisionTime": "2016-02-22T16:21:17Z"
		},
		{
			"checksumSHA1": "WcXDSYIAP73RAvy22iD57nE/peI=",
			"path": "github.com/moul/gotty-client",
			"revision": "99224eea3278d662fce9124bb2bf6c2bb39f5160",
			"revisionTime": "2017-02-05T09:54:39Z"
		},
		{
			"checksumSHA1": "h5ifd33z1qoBpTzMSoEjcuhTpLQ=",
			"path": "github.com/nesv/go-dynect/dynect",
			"revision": "be20024edc62af4296f4bcd58727431e61b456ba",
			"revisionTime": "2016-09-27T22:41:21Z"
		},
		{
			"checksumSHA1": "gcLub3oB+u4QrOJZcYmk/y2AP4k=",
			"path": "github.com/nu7hatch/gouuid",
			"revision": "179d4d0c4d8d407a32af483c2354df1d2c91e6c3",
			"revisionTime": "2013-12-21T20:05:32Z"
		},
		{
			"checksumSHA1": "qj7IAU2RRq99oaIEGH0eLfX/UcM=",
			"path": "github.com/opencontainers/go-digest",
			"revision": "aa2ec055abd10d26d539eb630a92241b781ce4bc",
			"revisionTime": "2017-01-31T01:35:07Z"
		},
		{
			"checksumSHA1": "IBNE4Zy7Jaz2vjAVWv1QsaNV4xI=",
			"path": "github.com/opencontainers/runc/libcontainer/cgroups",
			"revision": "4f21aea40d060d0171b1c94861f2f63f4a6029d0",
			"revisionTime": "2017-02-10T18:02:15Z"
		},
		{
			"checksumSHA1": "dUPS8UHbXNLYiI14PEuxi+uJ1VU=",
			"path": "github.com/opencontainers/runc/libcontainer/cgroups/fs",
			"revision": "4f21aea40d060d0171b1c94861f2f63f4a6029d0",
			"revisionTime": "2017-02-10T18:02:15Z"
		},
		{
			"checksumSHA1": "mM7s5vNZbM5T4Lk4TKIG9JqWx0I=",
			"path": "github.com/opencontainers/runc/libcontainer/configs",
			"revision": "4f21aea40d060d0171b1c94861f2f63f4a6029d0",
			"revisionTime": "2017-02-10T18:02:15Z"
		},
		{
			"checksumSHA1": "Ssz9STAL5P2+1poiM63klFjhqhE=",
			"path": "github.com/opencontainers/runc/libcontainer/system",
			"revision": "4f21aea40d060d0171b1c94861f2f63f4a6029d0",
			"revisionTime": "2017-02-10T18:02:15Z"
		},
		{
			"checksumSHA1": "KVZRinwxB3LsuMUkOZw5/U2WgE8=",
			"path": "github.com/opencontainers/runc/libcontainer/user",
			"revision": "4f21aea40d060d0171b1c94861f2f63f4a6029d0",
			"revisionTime": "2017-02-10T18:02:15Z"
		},
		{
			"checksumSHA1": "tyU2Ly7L5tqKa1702ij4BMYyhdU=",
			"path": "github.com/opencontainers/runc/libcontainer/utils",
			"revision": "4f21aea40d060d0171b1c94861f2f63f4a6029d0",
			"revisionTime": "2017-02-10T18:02:15Z"
		},
		{
			"checksumSHA1": "ZL4QPEwe+NCk3wHaYCChbuqauBY=",
			"path": "github.com/opencontainers/runtime-spec/specs-go",
			"revision": "21f7998bfb5ce7f8138e3ebd2fc30e2d17cec235",
			"revisionTime": "2017-02-09T20:33:25Z"
		},
		{
			"checksumSHA1": "0/RftERTKDVmV2jHzq7+vtmAgfk=",
			"path": "github.com/opsgenie/opsgenie-go-sdk/alerts",
			"revision": "2a85fd55a1662632a2697424866985fe4829ff64",
			"revisionTime": "2017-01-25T16:36:56Z"
		},
		{
			"checksumSHA1": "LQmjHaf1CXxG0ki6E//WpT+idyU=",
			"path": "github.com/opsgenie/opsgenie-go-sdk/client",
			"revision": "2a85fd55a1662632a2697424866985fe4829ff64",
			"revisionTime": "2017-01-25T16:36:56Z"
		},
		{
			"checksumSHA1": "hCNu6dU20Q+eoEMVZNRnA8khl/0=",
			"path": "github.com/opsgenie/opsgenie-go-sdk/contact",
			"revision": "2a85fd55a1662632a2697424866985fe4829ff64",
			"revisionTime": "2017-01-25T16:36:56Z"
		},
		{
			"checksumSHA1": "/qEw2SLQwcT3dTbBUaHvyRszM3U=",
			"path": "github.com/opsgenie/opsgenie-go-sdk/escalation",
			"revision": "2a85fd55a1662632a2697424866985fe4829ff64",
			"revisionTime": "2017-01-25T16:36:56Z"
		},
		{
			"checksumSHA1": "SHhmCqu+9Hh5e0Tyo6NtP+ofAuU=",
			"path": "github.com/opsgenie/opsgenie-go-sdk/heartbeat",
			"revision": "2a85fd55a1662632a2697424866985fe4829ff64",
			"revisionTime": "2017-01-25T16:36:56Z"
		},
		{
			"checksumSHA1": "Z4UBwcb/EmhF2dSrxJs9r7pI6w8=",
			"path": "github.com/opsgenie/opsgenie-go-sdk/integration",
			"revision": "2a85fd55a1662632a2697424866985fe4829ff64",
			"revisionTime": "2017-01-25T16:36:56Z"
		},
		{
			"checksumSHA1": "JI6oDq30yyH+Y1C4xfcKWfDMq/A=",
			"path": "github.com/opsgenie/opsgenie-go-sdk/logging",
			"revision": "2a85fd55a1662632a2697424866985fe4829ff64",
			"revisionTime": "2017-01-25T16:36:56Z"
		},
		{
			"checksumSHA1": "ON63VXFhw2kb9XTDRzN9AgPCmIc=",
			"path": "github.com/opsgenie/opsgenie-go-sdk/policy",
			"revision": "2a85fd55a1662632a2697424866985fe4829ff64",
			"revisionTime": "2017-01-25T16:36:56Z"
		},
		{
			"checksumSHA1": "biMHNbi1cqUxcN8r5t6Cny/0Vxw=",
			"path": "github.com/opsgenie/opsgenie-go-sdk/schedule",
			"revision": "2a85fd55a1662632a2697424866985fe4829ff64",
			"revisionTime": "2017-01-25T16:36:56Z"
		},
		{
			"checksumSHA1": "G/q8nSu33wAR3Oj+nJHdVL9tSJM=",
			"path": "github.com/opsgenie/opsgenie-go-sdk/scheduleoverride",
			"revision": "2a85fd55a1662632a2697424866985fe4829ff64",
			"revisionTime": "2017-01-25T16:36:56Z"
		},
		{
			"checksumSHA1": "TGsrNGsuIejIWfSWoFiWBGdYrFs=",
			"path": "github.com/opsgenie/opsgenie-go-sdk/team",
			"revision": "2a85fd55a1662632a2697424866985fe4829ff64",
			"revisionTime": "2017-01-25T16:36:56Z"
		},
		{
			"checksumSHA1": "pGqdJ+wami+hiuqu1/QXKCtoDjg=",
			"path": "github.com/opsgenie/opsgenie-go-sdk/user",
			"revision": "2a85fd55a1662632a2697424866985fe4829ff64",
			"revisionTime": "2017-01-25T16:36:56Z"
		},
		{
			"checksumSHA1": "ImgLNIpeXsGjZGXw4rd+rwzQxpo=",
			"path": "github.com/packer-community/winrmcp/winrmcp",
			"revision": "c804d432b8b7fa77896f43cc426134348c3fd19e",
			"revisionTime": "2017-01-28T14:33:28Z"
		},
		{
			"checksumSHA1": "ZNK1QC1i3ESA/3m5Jj8HW/5VzmY=",
			"path": "github.com/packethost/packngo",
			"revision": "91a3a4f65e3cd6ee66d919b4e7103ae038ce66ff",
			"revisionTime": "2016-11-29T21:44:20Z"
		},
		{
			"checksumSHA1": "nNsvNFvVp6ndSmrdtg9/XIZHEIw=",
			"path": "github.com/paultyng/go-newrelic/api",
			"revision": "37814ca9c24a7e5f9455c7e71a79b6732bab1912",
			"revisionTime": "2016-12-01T16:07:39Z"
		},
		{
			"checksumSHA1": "Se195FlZ160eaEk/uVx4KdTPSxU=",
			"path": "github.com/pborman/uuid",
			"revision": "1b00554d822231195d1babd97ff4a781231955c9",
			"revisionTime": "2017-01-12T15:04:04Z"
		},
		{
			"checksumSHA1": "l4Vk0AvaT/bjIzqUDn/mNlx6lmo=",
			"path": "github.com/pearkes/dnsimple",
			"revision": "0adf7d0dae07ba10af74af1a047c98d3d02b3382",
			"revisionTime": "2016-10-03T16:26:59Z"
		},
		{
			"checksumSHA1": "/MD+L6YZ45L3llJvG/LVUxi/BdA=",
			"path": "github.com/pearkes/mailgun",
			"revision": "b88605989c4141d22a6d874f78800399e5bb7ac2",
			"revisionTime": "2015-10-22T18:22:18Z"
		},
		{
			"checksumSHA1": "3gD3H4vqXSFYZjYB2opdVCj0l10=",
			"path": "github.com/pivotal-golang/clock",
			"revision": "8c7a9b28ef3317dc849a49704c17575cb9e62afb",
			"revisionTime": "2017-02-09T00:15:57Z"
		},
		{
			"checksumSHA1": "ynJSWoF6v+3zMnh9R0QmmG6iGV8=",
			"path": "github.com/pkg/errors",
			"revision": "248dadf4e9068a0b3e79f02ed0a610d935de5302",
			"revisionTime": "2016-10-29T09:36:37Z"
		},
		{
			"checksumSHA1": "LuFv4/jlrmFNnDb/5SCSEPAM9vU=",
			"path": "github.com/pmezard/go-difflib/difflib",
			"revision": "792786c7400a136282c1664665ae0a8db921c6c2",
			"revisionTime": "2016-01-10T10:55:54Z"
		},
		{
			"checksumSHA1": "WPDz/Ed0OwaP7F/HvzZQ8OwT3fM=",
			"path": "github.com/profitbricks/profitbricks-sdk-go",
			"revision": "b279e1adcaf1c9cae4d6520c1bdbbf4674e7806e",
			"revisionTime": "2017-01-11T22:35:15Z"
		},
		{
			"checksumSHA1": "pvg8L4xN+zO9HLJislpVeHPPLjM=",
			"path": "github.com/rainycape/unidecode",
			"revision": "cb7f23ec59bec0d61b19c56cd88cee3d0cc1870c",
			"revisionTime": "2015-09-07T02:38:54Z"
		},
		{
			"checksumSHA1": "1fR2Rjb3WgPYi9GOB3HrMAFtCPs=",
			"path": "github.com/rancher/go-rancher/client",
			"revision": "2c43ff300f3eafcbd7d0b89b10427fc630efdc1e",
			"revisionTime": "2016-12-20T06:33:30Z"
		},
		{
			"checksumSHA1": "VCtk9ZBJAN7wJ8ANFo4SBiqGAdI=",
			"path": "github.com/raphink/go-rancher/catalog",
			"revision": "cfc69d4ca701914baceb73bb4e6b2936ca29f48d",
			"revisionTime": "2016-09-27T23:49:08Z"
		},
		{
			"checksumSHA1": "DF3jZEw4lCq/SEaC7DIl/R+7S70=",
			"path": "github.com/renstrom/fuzzysearch/fuzzy",
			"revision": "2d205ac6ec17a839a94bdbfd16d2fa6c6dada2e0",
			"revisionTime": "2016-03-31T20:48:55Z"
		},
		{
			"checksumSHA1": "ZOhewV1DsQjTYlx8a+ifrZki2Vg=",
			"path": "github.com/ryanuber/columnize",
			"revision": "ddeb643de91b4ee0d9d87172c931a4ea3d81d49a",
			"revisionTime": "2017-02-08T17:17:27Z"
		},
		{
			"checksumSHA1": "zmC8/3V4ls53DJlNTKDZwPSC/dA=",
			"path": "github.com/satori/go.uuid",
			"revision": "b061729afc07e77a8aa4fad0a2fd840958f1942a",
			"revisionTime": "2016-09-27T10:08:44Z"
		},
		{
			"checksumSHA1": "iqUXcP3VA+G1/gVLRpQpBUt/BuA=",
			"path": "github.com/satori/uuid",
			"revision": "b061729afc07e77a8aa4fad0a2fd840958f1942a",
			"revisionTime": "2016-09-27T10:08:44Z"
		},
		{
			"checksumSHA1": "/hY/JUzzV5+IMAGkfTGI3VA4k9Y=",
			"path": "github.com/scaleway/scaleway-cli/pkg/api",
			"revision": "2938313569b7f6cee34fdaae2a23c0daa7de5f3c",
			"revisionTime": "2017-02-07T21:56:28Z"
		},
		{
			"checksumSHA1": "puRmTVCmWrk+Qq6/yeHjNC3uvy0=",
			"path": "github.com/scaleway/scaleway-cli/pkg/scwversion",
			"revision": "2938313569b7f6cee34fdaae2a23c0daa7de5f3c",
			"revisionTime": "2017-02-07T21:56:28Z"
		},
		{
			"checksumSHA1": "kveaAmNlnvmIIuEkFcMlB+N7TqY=",
			"path": "github.com/scaleway/scaleway-cli/pkg/sshcommand",
			"revision": "2938313569b7f6cee34fdaae2a23c0daa7de5f3c",
			"revisionTime": "2017-02-07T21:56:28Z"
		},
		{
			"checksumSHA1": "xM3G5ct9YYYnVIL3XMRrcf41xVw=",
			"path": "github.com/scaleway/scaleway-cli/pkg/utils",
			"revision": "2938313569b7f6cee34fdaae2a23c0daa7de5f3c",
			"revisionTime": "2017-02-07T21:56:28Z"
		},
		{
			"checksumSHA1": "tEKRyau4iRjmq2iwJbduD9RhN5s=",
			"path": "github.com/sean-/postgresql-acl",
			"revision": "d10489e5d217ebe9c23470c4d0ba7081a6d1e799",
			"revisionTime": "2016-12-25T12:04:19Z"
		},
		{
			"checksumSHA1": "A8ptzv+SqJ1dAEwFZ2EDp+bwOeg=",
			"path": "github.com/sethgrid/pester",
			"revision": "2c5fb962da6113d0968907fd81dba3ca35151d1c",
			"revisionTime": "2016-12-29T17:44:48Z"
		},
		{
			"checksumSHA1": "QWWhedBaW3r4nECj0j/TQHYpxqo=",
			"path": "github.com/sethvargo/go-fastly",
			"revision": "f6b8a767b50f3384b2b7cc2f86828ae45c613881",
			"revisionTime": "2017-02-09T18:39:09Z"
		},
		{
			"checksumSHA1": "zW2k8E1gkuySzTz2eXuSEDhpffY=",
			"path": "github.com/shirou/gopsutil/cpu",
			"revision": "b62e301a8b9958eebb7299683eb57fab229a9501",
			"revisionTime": "2017-02-08T02:55:55Z"
		},
		{
			"checksumSHA1": "EHW4AH6SCfTJGTrnqZ56PiOrJ7o=",
			"path": "github.com/shirou/gopsutil/disk",
			"revision": "b62e301a8b9958eebb7299683eb57fab229a9501",
			"revisionTime": "2017-02-08T02:55:55Z"
		},
		{
			"checksumSHA1": "GsqEEmGv6sj8DreS2SYXRkoZ9NI=",
			"path": "github.com/shirou/gopsutil/host",
			"revision": "b62e301a8b9958eebb7299683eb57fab229a9501",
			"revisionTime": "2017-02-08T02:55:55Z"
		},
		{
			"checksumSHA1": "hz9RxkaV3Tnju2eiHBWO/Yv7n5c=",
			"path": "github.com/shirou/gopsutil/internal/common",
			"revision": "b62e301a8b9958eebb7299683eb57fab229a9501",
			"revisionTime": "2017-02-08T02:55:55Z"
		},
		{
			"checksumSHA1": "XQwjGKI51Y3aQ3/jNyRh9Gnprgg=",
			"path": "github.com/shirou/gopsutil/mem",
			"revision": "b62e301a8b9958eebb7299683eb57fab229a9501",
			"revisionTime": "2017-02-08T02:55:55Z"
		},
		{
			"checksumSHA1": "OSvOZs5uK5iolCOeS46nB2InVy8=",
			"path": "github.com/shirou/gopsutil/net",
			"revision": "b62e301a8b9958eebb7299683eb57fab229a9501",
			"revisionTime": "2017-02-08T02:55:55Z"
		},
		{
			"checksumSHA1": "JX0bRK/BdKVfbm4XOxMducVdY58=",
			"path": "github.com/shirou/gopsutil/process",
			"revision": "b62e301a8b9958eebb7299683eb57fab229a9501",
			"revisionTime": "2017-02-08T02:55:55Z"
		},
		{
			"checksumSHA1": "Nve7SpDmjsv6+rhkXAkfg/UQx94=",
			"path": "github.com/shirou/w32",
			"revision": "bb4de0191aa41b5507caa14b0650cdbddcd9280b",
			"revisionTime": "2016-09-30T03:27:40Z"
		},
		{
			"checksumSHA1": "8tEiK6vhVXuUbnWME5XNWLgvtSo=",
			"path": "github.com/soniah/dnsmadeeasy",
			"revision": "5578a8c15e33958c61cf7db720b6181af65f4a9e",
			"revisionTime": "2015-01-08T08:49:52Z"
		},
		{
			"checksumSHA1": "5KvHyB1CImtwZT3fwNkNUlc8R0k=",
			"path": "github.com/spf13/pflag",
			"revision": "9ff6c6923cfffbcd502984b8e0c80539a94968b7",
			"revisionTime": "2017-01-30T21:42:45Z"
		},
		{
			"checksumSHA1": "aInaC9qHqiuIMFaRhr6qQpQ6jZQ=",
			"path": "github.com/spotinst/spotinst-sdk-go/spotinst",
			"revision": "d5c51ba1278e9a6f0e51d38f7ff0fdd6480ccfb5",
			"revisionTime": "2017-04-18T05:57:33Z"
		},
		{
			"checksumSHA1": "zljsLRUfGKtRMvdc6UhZEllYceg=",
			"path": "github.com/spotinst/spotinst-sdk-go/spotinst/util/jsonutil",
			"revision": "d5c51ba1278e9a6f0e51d38f7ff0fdd6480ccfb5",
			"revisionTime": "2017-04-18T05:57:33Z"
		},
		{
			"checksumSHA1": "/oApHzKZwKYrVFEosDhHV4y3sbQ=",
			"path": "github.com/spotinst/spotinst-sdk-go/spotinst/util/stringutil",
			"revision": "d5c51ba1278e9a6f0e51d38f7ff0fdd6480ccfb5",
			"revisionTime": "2017-04-18T05:57:33Z"
		},
		{
			"checksumSHA1": "F8PDlBY72o5HHNLXpB4X1itP70w=",
			"path": "github.com/spotinst/spotinst-sdk-go/spotinst/util/uritemplates",
			"revision": "d5c51ba1278e9a6f0e51d38f7ff0fdd6480ccfb5",
			"revisionTime": "2017-04-18T05:57:33Z"
		},
		{
			"checksumSHA1": "K0crHygPTP42i1nLKWphSlvOQJw=",
			"path": "github.com/stretchr/objx",
			"revision": "1a9d0bb9f541897e62256577b352fdbc1fb4fd94",
			"revisionTime": "2015-09-28T12:21:52Z"
		},
		{
			"checksumSHA1": "JXUVA1jky8ZX8w09p2t5KLs97Nc=",
			"path": "github.com/stretchr/testify/assert",
			"revision": "4d4bfba8f1d1027c4fdbe371823030df51419987",
			"revisionTime": "2017-01-30T11:31:45Z"
		},
		{
			"checksumSHA1": "2PpOCNkWnshDrXeCVH2kp3VHhIM=",
			"path": "github.com/stretchr/testify/require",
			"revision": "4d4bfba8f1d1027c4fdbe371823030df51419987",
			"revisionTime": "2017-01-30T11:31:45Z"
		},
		{
			"checksumSHA1": "Dp8TnT65nINpRF/PrxrgmnYLsyA=",
			"path": "github.com/stretchr/testify/suite",
			"revision": "4d4bfba8f1d1027c4fdbe371823030df51419987",
			"revisionTime": "2017-01-30T11:31:45Z"
		},
		{
			"checksumSHA1": "GQ9bu6PuydK3Yor1JgtVKUfEJm8=",
			"path": "github.com/tent/http-link-go",
			"revision": "ac974c61c2f990f4115b119354b5e0b47550e888",
			"revisionTime": "2013-07-02T22:55:49Z"
		},
		{
			"checksumSHA1": "y1hkty5dgBN9elK4gP1TtVjT4e8=",
			"path": "github.com/tomnomnom/linkheader",
			"revision": "236df730ed7334edb33cb10ba79407491fb4e147",
			"revisionTime": "2016-06-19T23:20:27Z"
		},
		{
			"checksumSHA1": "Y/JfHdFBJJxsRAEor6fh1iGPn9g=",
			"path": "github.com/ugorji/go/codec",
			"revision": "d23841a297e5489e787e72fceffabf9d2994b52a",
			"revisionTime": "2017-01-21T19:05:58Z"
		},
		{
			"checksumSHA1": "y4ihcZrjJdyQDnsKLelo9/1MjqE=",
			"path": "github.com/ukcloud/govcloudair",
			"revision": "9076b4221ebf430944c716c798e904e00cbaa89d",
			"revisionTime": "2017-01-31T00:00:54Z"
		},
		{
			"checksumSHA1": "CridJfrpcrjMdXnf7PbqA/+7wuY=",
			"path": "github.com/ukcloud/govcloudair/types/v56",
			"revision": "9076b4221ebf430944c716c798e904e00cbaa89d",
			"revisionTime": "2017-01-31T00:00:54Z"
		},
		{
			"checksumSHA1": "CdE9OUEGLn2pAv1UMuM5rSlaUpM=",
			"path": "github.com/vincent-petithory/dataurl",
			"revision": "9a301d65acbb728fcc3ace14f45f511a4cfeea9c",
			"revisionTime": "2016-03-30T18:21:26Z"
		},
		{
			"checksumSHA1": "8d+wc4Ac7P97qfrQlthgb4tkYd8=",
			"path": "github.com/vmware/govmomi",
			"revision": "0a28e595c8e9e99879e8d2f796e82c5a68202ff0",
			"revisionTime": "2017-01-30T17:07:16Z"
		},
		{
			"checksumSHA1": "Ig+Gw26Fg64L+FVr6YVRPWztr2U=",
			"path": "github.com/vmware/govmomi/find",
			"revision": "0a28e595c8e9e99879e8d2f796e82c5a68202ff0",
			"revisionTime": "2017-01-30T17:07:16Z"
		},
		{
			"checksumSHA1": "VZxZSjjfwxcA+ZXZ7UNpUPiLLwc=",
			"path": "github.com/vmware/govmomi/list",
			"revision": "0a28e595c8e9e99879e8d2f796e82c5a68202ff0",
			"revisionTime": "2017-01-30T17:07:16Z"
		},
		{
			"checksumSHA1": "BrCunn6/uL7bxhwUGww0ZQk/oZA=",
			"path": "github.com/vmware/govmomi/object",
			"revision": "0a28e595c8e9e99879e8d2f796e82c5a68202ff0",
			"revisionTime": "2017-01-30T17:07:16Z"
		},
		{
			"checksumSHA1": "LWAVJOHlfPpWEihf5aOVQuIQx7Q=",
			"path": "github.com/vmware/govmomi/property",
			"revision": "0a28e595c8e9e99879e8d2f796e82c5a68202ff0",
			"revisionTime": "2017-01-30T17:07:16Z"
		},
		{
			"checksumSHA1": "eqoHqcnyVN3klOJ89N7xmJhRgu0=",
			"path": "github.com/vmware/govmomi/session",
			"revision": "0a28e595c8e9e99879e8d2f796e82c5a68202ff0",
			"revisionTime": "2017-01-30T17:07:16Z"
		},
		{
			"checksumSHA1": "6pCDvrUEMMpYnhGWtLiNXGM0oTQ=",
			"path": "github.com/vmware/govmomi/task",
			"revision": "0a28e595c8e9e99879e8d2f796e82c5a68202ff0",
			"revisionTime": "2017-01-30T17:07:16Z"
		},
		{
			"checksumSHA1": "zLg5y/6xx/yr8swoqdyxISyQfoU=",
			"path": "github.com/vmware/govmomi/vim25",
			"revision": "0a28e595c8e9e99879e8d2f796e82c5a68202ff0",
			"revisionTime": "2017-01-30T17:07:16Z"
		},
		{
			"checksumSHA1": "xLvppq0NUD6Hv2GIx1gh75xUzyM=",
			"path": "github.com/vmware/govmomi/vim25/debug",
			"revision": "0a28e595c8e9e99879e8d2f796e82c5a68202ff0",
			"revisionTime": "2017-01-30T17:07:16Z"
		},
		{
			"checksumSHA1": "mHekv/RQxiZy/Y7DZSzQxUl18sA=",
			"path": "github.com/vmware/govmomi/vim25/methods",
			"revision": "0a28e595c8e9e99879e8d2f796e82c5a68202ff0",
			"revisionTime": "2017-01-30T17:07:16Z"
		},
		{
			"checksumSHA1": "sYDPdcBGWVtRtj44I/fE6SpJOtE=",
			"path": "github.com/vmware/govmomi/vim25/mo",
			"revision": "0a28e595c8e9e99879e8d2f796e82c5a68202ff0",
			"revisionTime": "2017-01-30T17:07:16Z"
		},
		{
			"checksumSHA1": "tN9fHudMKhR3LjGw/V0fM4xXUJw=",
			"path": "github.com/vmware/govmomi/vim25/progress",
			"revision": "0a28e595c8e9e99879e8d2f796e82c5a68202ff0",
			"revisionTime": "2017-01-30T17:07:16Z"
		},
		{
			"checksumSHA1": "vX1hxkTnNZNbSEZzpOMzssCzcE4=",
			"path": "github.com/vmware/govmomi/vim25/soap",
			"revision": "0a28e595c8e9e99879e8d2f796e82c5a68202ff0",
			"revisionTime": "2017-01-30T17:07:16Z"
		},
		{
			"checksumSHA1": "9shQ0u7ym60kgdMw35cG+iFmtFE=",
			"path": "github.com/vmware/govmomi/vim25/types",
			"revision": "0a28e595c8e9e99879e8d2f796e82c5a68202ff0",
			"revisionTime": "2017-01-30T17:07:16Z"
		},
		{
			"checksumSHA1": "6o5KWcSMnVh/V70yaZNEX+VpttE=",
			"path": "github.com/vmware/govmomi/vim25/xml",
			"revision": "0a28e595c8e9e99879e8d2f796e82c5a68202ff0",
			"revisionTime": "2017-01-30T17:07:16Z"
		},
		{
			"checksumSHA1": "tWnkfXhmDWitjF0TMHY7gy3Kt0k=",
			"path": "github.com/xanzy/go-cloudstack/cloudstack",
			"revision": "deca6e17c056012b540aa2d2eae3ea1e63203b85",
			"revisionTime": "2016-10-26T18:16:49Z"
		},
		{
			"checksumSHA1": "iHiMTBffQvWYlOLu3130JXuQpgQ=",
			"path": "github.com/xanzy/ssh-agent",
			"revision": "ba9c9e33906f58169366275e3450db66139a31a9",
			"revisionTime": "2015-12-15T15:34:51Z"
		},
		{
			"path": "github.com/xeipuuv/gojsonreference",
			"revision": ""
		},
		{
			"checksumSHA1": "qiPq5UHOI64FcOyfe0hxUNBK14c=",
			"path": "github.com/xeipuuv/gojsonschema",
			"revision": "20fdae500baa62c0de724a741df80b695c8ac756",
			"revisionTime": "2017-04-22T13:54:39Z"
		},
		{
			"checksumSHA1": "gwF3W8Ao7UYRmu8sJyOGnZPxZcc=",
			"path": "github.com/ziutek/mymysql/mysql",
			"revision": "0582bcf675f52c0c2045c027fd135bd726048f45",
			"revisionTime": "2017-02-06T13:45:17Z"
		},
		{
			"checksumSHA1": "x5wFYF5U9/AMBxJ5LQZayskPW7o=",
			"path": "github.com/ziutek/mymysql/native",
			"revision": "0582bcf675f52c0c2045c027fd135bd726048f45",
			"revisionTime": "2017-02-06T13:45:17Z"
		},
		{
			"checksumSHA1": "863coSE2EA3pCXVYMEw0csIiqI8=",
			"path": "github.com/ziutek/mymysql/thrsafe",
			"revision": "0582bcf675f52c0c2045c027fd135bd726048f45",
			"revisionTime": "2017-02-06T13:45:17Z"
		},
		{
			"checksumSHA1": "uynUzdKeOsfi7flpYWFx835Nafo=",
			"path": "github.com/zorkian/go-datadog-api",
			"revision": "6308094e4aca46eb16a227b50be29772242bf3aa",
			"revisionTime": "2017-02-02T00:47:50Z"
		},
		{
			"checksumSHA1": "C1KKOxFoW7/W/NFNpiXK+boguNo=",
			"path": "golang.org/x/crypto/curve25519",
			"revision": "453249f01cfeb54c3d549ddb75ff152ca243f9d8",
			"revisionTime": "2017-02-08T20:51:15Z"
		},
		{
			"checksumSHA1": "wGb//LjBPNxYHqk+dcLo7BjPXK8=",
			"path": "golang.org/x/crypto/ed25519",
			"revision": "453249f01cfeb54c3d549ddb75ff152ca243f9d8",
			"revisionTime": "2017-02-08T20:51:15Z"
		},
		{
			"checksumSHA1": "LXFcVx8I587SnWmKycSDEq9yvK8=",
			"path": "golang.org/x/crypto/ed25519/internal/edwards25519",
			"revision": "453249f01cfeb54c3d549ddb75ff152ca243f9d8",
			"revisionTime": "2017-02-08T20:51:15Z"
		},
		{
			"checksumSHA1": "MCeXr2RNeiG1XG6V+er1OR0qyeo=",
			"path": "golang.org/x/crypto/md4",
			"revision": "453249f01cfeb54c3d549ddb75ff152ca243f9d8",
			"revisionTime": "2017-02-08T20:51:15Z"
		},
		{
			"checksumSHA1": "1MGpGDQqnUoRpv7VEcQrXOBydXE=",
			"path": "golang.org/x/crypto/pbkdf2",
			"revision": "453249f01cfeb54c3d549ddb75ff152ca243f9d8",
			"revisionTime": "2017-02-08T20:51:15Z"
		},
		{
			"checksumSHA1": "KeaQhXgb4KlZWJM7aIgcJwCKNOg=",
			"path": "golang.org/x/crypto/pkcs12",
			"revision": "453249f01cfeb54c3d549ddb75ff152ca243f9d8",
			"revisionTime": "2017-02-08T20:51:15Z"
		},
		{
			"checksumSHA1": "iVJcif9M9uefvvqHCNR9VQrjc/s=",
			"path": "golang.org/x/crypto/pkcs12/internal/rc2",
			"revision": "453249f01cfeb54c3d549ddb75ff152ca243f9d8",
			"revisionTime": "2017-02-08T20:51:15Z"
		},
		{
			"checksumSHA1": "fsrFs762jlaILyqqQImS1GfvIvw=",
			"path": "golang.org/x/crypto/ssh",
			"revision": "453249f01cfeb54c3d549ddb75ff152ca243f9d8",
			"revisionTime": "2017-02-08T20:51:15Z"
		},
		{
			"checksumSHA1": "SJ3Ma3Ozavxpbh1usZWBCnzMKIc=",
			"path": "golang.org/x/crypto/ssh/agent",
			"revision": "453249f01cfeb54c3d549ddb75ff152ca243f9d8",
			"revisionTime": "2017-02-08T20:51:15Z"
		},
		{
			"checksumSHA1": "xiderUuvye8Kpn7yX3niiJg32bE=",
			"path": "golang.org/x/crypto/ssh/terminal",
			"revision": "453249f01cfeb54c3d549ddb75ff152ca243f9d8",
			"revisionTime": "2017-02-08T20:51:15Z"
		},
		{
			"checksumSHA1": "Y+HGqEkYM15ir+J93MEaHdyFy0c=",
			"path": "golang.org/x/net/context",
			"revision": "61557ac0112b576429a0df080e1c2cef5dfbb642",
			"revisionTime": "2017-01-26T11:54:58Z"
		},
		{
			"checksumSHA1": "WHc3uByvGaMcnSoI21fhzYgbOgg=",
			"path": "golang.org/x/net/context/ctxhttp",
			"revision": "61557ac0112b576429a0df080e1c2cef5dfbb642",
			"revisionTime": "2017-01-26T11:54:58Z"
		},
		{
			"checksumSHA1": "LC+mzxnIrUS9Kr4s7shpY+A9J2o=",
			"path": "golang.org/x/net/http2",
			"revision": "61557ac0112b576429a0df080e1c2cef5dfbb642",
			"revisionTime": "2017-01-26T11:54:58Z"
		},
		{
			"checksumSHA1": "G3e2/HrQjRy2Ml9lfX0e3AGRWWE=",
			"path": "golang.org/x/net/http2/hpack",
			"revision": "61557ac0112b576429a0df080e1c2cef5dfbb642",
			"revisionTime": "2017-01-26T11:54:58Z"
		},
		{
			"checksumSHA1": "GIGmSrYACByf5JDIP9ByBZksY80=",
			"path": "golang.org/x/net/idna",
			"revision": "61557ac0112b576429a0df080e1c2cef5dfbb642",
			"revisionTime": "2017-01-26T11:54:58Z"
		},
		{
			"checksumSHA1": "UxahDzW2v4mf/+aFxruuupaoIwo=",
			"path": "golang.org/x/net/internal/timeseries",
			"revision": "61557ac0112b576429a0df080e1c2cef5dfbb642",
			"revisionTime": "2017-01-26T11:54:58Z"
		},
		{
			"checksumSHA1": "3xyuaSNmClqG4YWC7g0isQIbUTc=",
			"path": "golang.org/x/net/lex/httplex",
			"revision": "61557ac0112b576429a0df080e1c2cef5dfbb642",
			"revisionTime": "2017-01-26T11:54:58Z"
		},
		{
			"checksumSHA1": "fjMK2G5arnjllpoeBYeyf9Y2Iok=",
			"path": "golang.org/x/net/proxy",
			"revision": "61557ac0112b576429a0df080e1c2cef5dfbb642",
			"revisionTime": "2017-01-26T11:54:58Z"
		},
		{
			"checksumSHA1": "kEO69MIsqWDxBOIs3ez1faofNSg=",
			"path": "golang.org/x/net/publicsuffix",
			"revision": "61557ac0112b576429a0df080e1c2cef5dfbb642",
			"revisionTime": "2017-01-26T11:54:58Z"
		},
		{
			"checksumSHA1": "GQHKESPeCcAsnerZPtHadvKUIzs=",
			"path": "golang.org/x/net/trace",
			"revision": "61557ac0112b576429a0df080e1c2cef5dfbb642",
			"revisionTime": "2017-01-26T11:54:58Z"
		},
		{
			"checksumSHA1": "Zt7DIRCaUg5qfhfxyR1wCA+EjCE=",
			"path": "golang.org/x/oauth2",
			"revision": "de0725b330ab43c1a3d6c84d961cf01183783f1e",
			"revisionTime": "2017-02-08T23:51:47Z"
		},
		{
			"checksumSHA1": "1TbkNRLtD4BFSBT1+dZ19RbGd/g=",
			"path": "golang.org/x/oauth2/google",
			"revision": "de0725b330ab43c1a3d6c84d961cf01183783f1e",
			"revisionTime": "2017-02-08T23:51:47Z"
		},
		{
			"checksumSHA1": "O8Y5cMmHqBfPH2i7qxTufl0bdII=",
			"path": "golang.org/x/oauth2/internal",
			"revision": "de0725b330ab43c1a3d6c84d961cf01183783f1e",
			"revisionTime": "2017-02-08T23:51:47Z"
		},
		{
			"checksumSHA1": "huVltYnXdRFDJLgp/ZP9IALzG7g=",
			"path": "golang.org/x/oauth2/jws",
			"revision": "de0725b330ab43c1a3d6c84d961cf01183783f1e",
			"revisionTime": "2017-02-08T23:51:47Z"
		},
		{
			"checksumSHA1": "/eV4E08BY+f1ZikiR7OOMJAj3m0=",
			"path": "golang.org/x/oauth2/jwt",
			"revision": "de0725b330ab43c1a3d6c84d961cf01183783f1e",
			"revisionTime": "2017-02-08T23:51:47Z"
		},
		{
			"checksumSHA1": "S0DP7Pn7sZUmXc55IzZnNvERu6s=",
			"path": "golang.org/x/sync/errgroup",
			"revision": "450f422ab23cf9881c94e2db30cac0eb1b7cf80c",
			"revisionTime": "2016-12-05T22:39:15Z"
		},
		{
			"checksumSHA1": "dyWLOGebd5D1ijgVIoCgUWdTLfo=",
			"path": "golang.org/x/sys/unix",
			"revision": "ce7380f5b0648ed6e89b75c4fa526e42841091fd",
			"revisionTime": "2017-02-06T14:22:19Z"
		},
		{
			"checksumSHA1": "kQB2wRB3twjUp615F6zEwGHjNe0=",
			"path": "golang.org/x/sys/windows",
			"revision": "ce7380f5b0648ed6e89b75c4fa526e42841091fd",
			"revisionTime": "2017-02-06T14:22:19Z"
		},
		{
			"checksumSHA1": "SPLXgBwwK/OJP/n7jBUKm0vkRiY=",
			"path": "google.golang.org/api/bigquery/v2",
			"revision": "fbbaff1827317122a8a0e1b24de25df8417ce87b",
			"revisionTime": "2017-04-21T05:17:54Z"
		},
		{
			"checksumSHA1": "SMCTy4tPN1qVgbDUARV0igXvTNY=",
			"path": "google.golang.org/api/cloudbilling/v1",
			"revision": "fbbaff1827317122a8a0e1b24de25df8417ce87b",
			"revisionTime": "2017-04-21T05:17:54Z"
		},
		{
			"checksumSHA1": "8Tgm8TD10O9VNtEAefDtDpafZhk=",
			"path": "google.golang.org/api/cloudresourcemanager/v1",
			"revision": "2da5589ad30130b51fa58b5acbceaeb647ebe06e",
			"revisionTime": "2017-02-10T17:11:45Z"
		},
		{
			"checksumSHA1": "ulEwxBnyCZuVlXqnntE8NUT58XQ=",
			"path": "google.golang.org/api/compute/v1",
			"revision": "2da5589ad30130b51fa58b5acbceaeb647ebe06e",
			"revisionTime": "2017-02-10T17:11:45Z"
		},
		{
			"checksumSHA1": "vTaBOnP2qhLbtvIgvcbeKdHEsKk=",
			"path": "google.golang.org/api/container/v1",
			"revision": "2da5589ad30130b51fa58b5acbceaeb647ebe06e",
			"revisionTime": "2017-02-10T17:11:45Z"
		},
		{
			"checksumSHA1": "JYl35km48fLrIx7YUtzcgd4J7Rk=",
			"path": "google.golang.org/api/dns/v1",
			"revision": "2da5589ad30130b51fa58b5acbceaeb647ebe06e",
			"revisionTime": "2017-02-10T17:11:45Z"
		},
		{
			"checksumSHA1": "C7k1pbU/WU4CBoBwA4EBUnV/iek=",
			"path": "google.golang.org/api/gensupport",
			"revision": "2da5589ad30130b51fa58b5acbceaeb647ebe06e",
			"revisionTime": "2017-02-10T17:11:45Z"
		},
		{
			"checksumSHA1": "BWKmb7kGYbfbvXO6E7tCpTh9zKE=",
			"path": "google.golang.org/api/googleapi",
			"revision": "2da5589ad30130b51fa58b5acbceaeb647ebe06e",
			"revisionTime": "2017-02-10T17:11:45Z"
		},
		{
			"checksumSHA1": "1K0JxrUfDqAB3MyRiU1LKjfHyf4=",
			"path": "google.golang.org/api/googleapi/internal/uritemplates",
			"revision": "2da5589ad30130b51fa58b5acbceaeb647ebe06e",
			"revisionTime": "2017-02-10T17:11:45Z"
		},
		{
			"checksumSHA1": "+u3FeHSXeRJZzw52OZsT3wUPb24=",
			"path": "google.golang.org/api/iam/v1",
			"revision": "2da5589ad30130b51fa58b5acbceaeb647ebe06e",
			"revisionTime": "2017-02-10T17:11:45Z"
		},
		{
			"checksumSHA1": "Zc+BLbtHdmTlrTzR+g4x/WyqKx8=",
			"path": "google.golang.org/api/pubsub/v1",
			"revision": "2da5589ad30130b51fa58b5acbceaeb647ebe06e",
			"revisionTime": "2017-02-10T17:11:45Z"
		},
		{
			"checksumSHA1": "3DB6NAGxp2dJa3Cah3F9acmeoyk=",
			"path": "google.golang.org/api/servicemanagement/v1",
			"revision": "2da5589ad30130b51fa58b5acbceaeb647ebe06e",
			"revisionTime": "2017-02-10T17:11:45Z"
		},
		{
			"checksumSHA1": "VWi0TLAsLD8/TIHGW/WOdQmInAI=",
			"path": "google.golang.org/api/sqladmin/v1beta4",
			"revision": "2da5589ad30130b51fa58b5acbceaeb647ebe06e",
			"revisionTime": "2017-02-10T17:11:45Z"
		},
		{
			"checksumSHA1": "fxbPUw1XvbSMz6Atx6OOMkRdJ0g=",
			"path": "google.golang.org/api/storage/v1",
			"revision": "2da5589ad30130b51fa58b5acbceaeb647ebe06e",
			"revisionTime": "2017-02-10T17:11:45Z"
		},
		{
			"checksumSHA1": "8K4KAebYh3WnPh0swPzOgl1pRD0=",
			"path": "google.golang.org/appengine",
			"revision": "2e4a801b39fc199db615bfca7d0b9f8cd9580599",
			"revisionTime": "2017-02-06T20:30:24Z"
		},
		{
			"checksumSHA1": "R8rc2A/LgT4IRS6TzUZfhkUVQzQ=",
			"path": "google.golang.org/appengine/internal",
			"revision": "2e4a801b39fc199db615bfca7d0b9f8cd9580599",
			"revisionTime": "2017-02-06T20:30:24Z"
		},
		{
			"checksumSHA1": "x6Thdfyasqd68dWZWqzWWeIfAfI=",
			"path": "google.golang.org/appengine/internal/app_identity",
			"revision": "2e4a801b39fc199db615bfca7d0b9f8cd9580599",
			"revisionTime": "2017-02-06T20:30:24Z"
		},
		{
			"checksumSHA1": "TsNO8P0xUlLNyh3Ic/tzSp/fDWM=",
			"path": "google.golang.org/appengine/internal/base",
			"revision": "2e4a801b39fc199db615bfca7d0b9f8cd9580599",
			"revisionTime": "2017-02-06T20:30:24Z"
		},
		{
			"checksumSHA1": "5QsV5oLGSfKZqTCVXP6NRz5T4Tw=",
			"path": "google.golang.org/appengine/internal/datastore",
			"revision": "2e4a801b39fc199db615bfca7d0b9f8cd9580599",
			"revisionTime": "2017-02-06T20:30:24Z"
		},
		{
			"checksumSHA1": "Gep2T9zmVYV8qZfK2gu3zrmG6QE=",
			"path": "google.golang.org/appengine/internal/log",
			"revision": "2e4a801b39fc199db615bfca7d0b9f8cd9580599",
			"revisionTime": "2017-02-06T20:30:24Z"
		},
		{
			"checksumSHA1": "eLZVX1EHLclFtQnjDIszsdyWRHo=",
			"path": "google.golang.org/appengine/internal/modules",
			"revision": "2e4a801b39fc199db615bfca7d0b9f8cd9580599",
			"revisionTime": "2017-02-06T20:30:24Z"
		},
		{
			"checksumSHA1": "a1XY7rz3BieOVqVI2Et6rKiwQCk=",
			"path": "google.golang.org/appengine/internal/remote_api",
			"revision": "2e4a801b39fc199db615bfca7d0b9f8cd9580599",
			"revisionTime": "2017-02-06T20:30:24Z"
		},
		{
			"checksumSHA1": "QtAbHtHmDzcf6vOV9eqlCpKgjiw=",
			"path": "google.golang.org/appengine/internal/urlfetch",
			"revision": "2e4a801b39fc199db615bfca7d0b9f8cd9580599",
			"revisionTime": "2017-02-06T20:30:24Z"
		},
		{
			"checksumSHA1": "akOV9pYnCbcPA8wJUutSQVibdyg=",
			"path": "google.golang.org/appengine/urlfetch",
			"revision": "2e4a801b39fc199db615bfca7d0b9f8cd9580599",
			"revisionTime": "2017-02-06T20:30:24Z"
		},
		{
			"checksumSHA1": "qZxgld7hxGD9enA3Qygg08Mw06s=",
			"path": "google.golang.org/grpc",
			"revision": "4acc9108c18937815db3306a66990869d22aa980",
			"revisionTime": "2017-02-10T23:46:57Z"
		},
		{
			"checksumSHA1": "08icuA15HRkdYCt6H+Cs90RPQsY=",
			"path": "google.golang.org/grpc/codes",
			"revision": "4acc9108c18937815db3306a66990869d22aa980",
			"revisionTime": "2017-02-10T23:46:57Z"
		},
		{
			"checksumSHA1": "AGkvu7gY1jWK7v5s9a8qLlH2gcQ=",
			"path": "google.golang.org/grpc/credentials",
			"revision": "4acc9108c18937815db3306a66990869d22aa980",
			"revisionTime": "2017-02-10T23:46:57Z"
		},
		{
			"checksumSHA1": "3Lt5hNAG8qJAYSsNghR5uA1zQns=",
			"path": "google.golang.org/grpc/grpclog",
			"revision": "4acc9108c18937815db3306a66990869d22aa980",
			"revisionTime": "2017-02-10T23:46:57Z"
		},
		{
			"checksumSHA1": "T3Q0p8kzvXFnRkMaK/G8mCv6mc0=",
			"path": "google.golang.org/grpc/internal",
			"revision": "4acc9108c18937815db3306a66990869d22aa980",
			"revisionTime": "2017-02-10T23:46:57Z"
		},
		{
			"checksumSHA1": "XXpD8+S3gLrfmCLOf+RbxblOQkU=",
			"path": "google.golang.org/grpc/metadata",
			"revision": "4acc9108c18937815db3306a66990869d22aa980",
			"revisionTime": "2017-02-10T23:46:57Z"
		},
		{
			"checksumSHA1": "4GSUFhOQ0kdFlBH4D5OTeKy78z0=",
			"path": "google.golang.org/grpc/naming",
			"revision": "4acc9108c18937815db3306a66990869d22aa980",
			"revisionTime": "2017-02-10T23:46:57Z"
		},
		{
			"checksumSHA1": "3RRoLeH6X2//7tVClOVzxW2bY+E=",
			"path": "google.golang.org/grpc/peer",
			"revision": "4acc9108c18937815db3306a66990869d22aa980",
			"revisionTime": "2017-02-10T23:46:57Z"
		},
		{
			"checksumSHA1": "wzkOAxlah+y75EpH0QVgzb8hdfc=",
			"path": "google.golang.org/grpc/stats",
			"revision": "4acc9108c18937815db3306a66990869d22aa980",
			"revisionTime": "2017-02-10T23:46:57Z"
		},
		{
			"checksumSHA1": "N0TftT6/CyWqp6VRi2DqDx60+Fo=",
			"path": "google.golang.org/grpc/tap",
			"revision": "4acc9108c18937815db3306a66990869d22aa980",
			"revisionTime": "2017-02-10T23:46:57Z"
		},
		{
			"checksumSHA1": "yHpUeGwKoqqwd3cbEp3lkcnvft0=",
			"path": "google.golang.org/grpc/transport",
			"revision": "4acc9108c18937815db3306a66990869d22aa980",
			"revisionTime": "2017-02-10T23:46:57Z"
		},
		{
			"checksumSHA1": "eIhF+hmL/XZhzTiAwhLD0M65vlY=",
			"path": "gopkg.in/fsnotify.v1",
			"revision": "629574ca2a5df945712d3079857300b5e4da0236",
			"revisionTime": "2016-10-11T02:33:12Z"
		},
		{
			"checksumSHA1": "6f8MEU31llHM1sLM/GGH4/Qxu0A=",
			"path": "gopkg.in/inf.v0",
			"revision": "3887ee99ecf07df5b447e9b00d9c0b2adaa9f3e4",
			"revisionTime": "2015-09-11T12:57:57Z"
		},
		{
			"checksumSHA1": "RBqxfgzA24qAzzpS+qDtvYLOVPs=",
			"path": "gopkg.in/ini.v1",
			"revision": "e3c2d47c61e5333f9aa2974695dd94396eb69c75",
			"revisionTime": "2017-01-23T09:11:46Z"
		},
		{
			"checksumSHA1": "MPF4VafNnfWgSP9aT30lhxDY2J0=",
			"path": "gopkg.in/lxc/go-lxc.v2",
			"revision": "82a07a67a43089687c0cc71ad515cde8d8ae3b8f",
			"revisionTime": "2016-11-26T20:30:14Z"
		},
		{
			"checksumSHA1": "1HJvJZheB5NNl3i1R9zZJpiJ1G0=",
			"path": "gopkg.in/macaron.v1",
			"revision": "a325110f8b392bce3e5cdeb8c44bf98078ada3be",
			"revisionTime": "2017-02-13T09:12:08Z"
		},
		{
			"checksumSHA1": "XM8Cqp9aYY+tlO9r9gHvFMVe410=",
			"path": "gopkg.in/ns1/ns1-go.v2/rest",
			"revision": "d8d10b7f448291ddbdce48d4594fb1b667014c8b",
			"revisionTime": "2016-11-05T01:14:08Z"
		},
		{
			"checksumSHA1": "tdMxXKsUHn3yZpur14ZNLMVyQJM=",
			"path": "gopkg.in/ns1/ns1-go.v2/rest/model/account",
			"revision": "d8d10b7f448291ddbdce48d4594fb1b667014c8b",
			"revisionTime": "2016-11-05T01:14:08Z"
		},
		{
			"checksumSHA1": "gBVND8veklEQV0gxF3lERV6mSZk=",
			"path": "gopkg.in/ns1/ns1-go.v2/rest/model/data",
			"revision": "d8d10b7f448291ddbdce48d4594fb1b667014c8b",
			"revisionTime": "2016-11-05T01:14:08Z"
		},
		{
			"checksumSHA1": "GbL7ThrBZfKs1lhzguxzscIynac=",
			"path": "gopkg.in/ns1/ns1-go.v2/rest/model/dns",
			"revision": "d8d10b7f448291ddbdce48d4594fb1b667014c8b",
			"revisionTime": "2016-11-05T01:14:08Z"
		},
		{
			"checksumSHA1": "CuurmNep8iMdYFodxRxAeewowsQ=",
			"path": "gopkg.in/ns1/ns1-go.v2/rest/model/filter",
			"revision": "d8d10b7f448291ddbdce48d4594fb1b667014c8b",
			"revisionTime": "2016-11-05T01:14:08Z"
		},
		{
			"checksumSHA1": "ssl01qxgU83dhpbIql+uHb1I0mA=",
			"path": "gopkg.in/ns1/ns1-go.v2/rest/model/monitor",
			"revision": "d8d10b7f448291ddbdce48d4594fb1b667014c8b",
			"revisionTime": "2016-11-05T01:14:08Z"
		},
		{
			"checksumSHA1": "EScIut7LfR6dcVB4IK3mBxbj5j4=",
			"path": "gopkg.in/resty.v0",
			"revision": "2e0c2310ba20c7edb6162ea2f6c0d5bba2e5e56d",
			"revisionTime": "2017-01-02T18:24:38Z"
		},
		{
			"checksumSHA1": "TO8baX+t1Qs7EmOYth80MkbKzFo=",
			"path": "gopkg.in/tomb.v1",
			"revision": "dd632973f1e7218eb1089048e0798ec9ae7dceb8",
			"revisionTime": "2014-10-24T13:56:13Z"
		},
		{
			"checksumSHA1": "0KwOlQV1dNUh9X8t+5s7nX5bqfk=",
			"path": "gopkg.in/yaml.v2",
			"revision": "a3f3340b5840cee44f372bddb5880fcbc419b46a",
			"revisionTime": "2017-02-08T14:18:51Z"
		},
		{
			"checksumSHA1": "45Dh7t4K4gsXWHNSgH8hcoFfSoU=",
			"path": "gopkg.in/zorkian/go-datadog-api.v2",
			"revision": "267f4d3cb12d1eb1895d4b7a7893cf37e4213dd7",
			"revisionTime": "2017-02-20T23:21:05Z"
		},
		{
			"checksumSHA1": "tyJ8yrI3lC+JdiVumOFFugx0264=",
			"path": "k8s.io/apimachinery/pkg/api/equality",
			"revision": "506b12e23ffcc3647a5766f48894c9e04c2ab67c",
			"revisionTime": "2017-04-21T20:27:53Z"
		},
		{
			"checksumSHA1": "EeiksPvDKiHYjVdHuLD+IV92o4o=",
			"path": "k8s.io/apimachinery/pkg/api/meta",
			"revision": "506b12e23ffcc3647a5766f48894c9e04c2ab67c",
			"revisionTime": "2017-04-21T20:27:53Z"
		},
		{
			"checksumSHA1": "btJgG8rXL0Ie2f022zSg+t1QGaI=",
			"path": "k8s.io/apimachinery/pkg/api/resource",
			"revision": "506b12e23ffcc3647a5766f48894c9e04c2ab67c",
			"revisionTime": "2017-04-21T20:27:53Z"
		},
		{
			"checksumSHA1": "o/eon/w6+4pjozDHgdILeLh72Ec=",
			"path": "k8s.io/apimachinery/pkg/api/validation",
			"revision": "506b12e23ffcc3647a5766f48894c9e04c2ab67c",
			"revisionTime": "2017-04-21T20:27:53Z"
		},
		{
			"checksumSHA1": "5r+YL8wEiqHvTfobtSoSZiBAt4g=",
			"path": "k8s.io/apimachinery/pkg/apimachinery",
			"revision": "506b12e23ffcc3647a5766f48894c9e04c2ab67c",
			"revisionTime": "2017-04-21T20:27:53Z"
		},
		{
			"checksumSHA1": "tPC515EQgzbJOROOlFX/TUNZFg0=",
			"path": "k8s.io/apimachinery/pkg/apimachinery/announced",
			"revision": "506b12e23ffcc3647a5766f48894c9e04c2ab67c",
			"revisionTime": "2017-04-21T20:27:53Z"
		},
		{
			"checksumSHA1": "hS1o8vHE6Y0IsH77wJjd2Jve87Q=",
			"path": "k8s.io/apimachinery/pkg/apimachinery/registered",
			"revision": "506b12e23ffcc3647a5766f48894c9e04c2ab67c",
			"revisionTime": "2017-04-21T20:27:53Z"
		},
		{
			"checksumSHA1": "ba6YdSkQuJX3TEYqVXTWK0JaIBU=",
			"path": "k8s.io/apimachinery/pkg/apis/meta/v1",
			"revision": "506b12e23ffcc3647a5766f48894c9e04c2ab67c",
			"revisionTime": "2017-04-21T20:27:53Z"
		},
		{
			"checksumSHA1": "yE2gQnLU7r7UDMGwgCIWHgXqSkY=",
			"path": "k8s.io/apimachinery/pkg/apis/meta/v1/unstructured",
			"revision": "506b12e23ffcc3647a5766f48894c9e04c2ab67c",
			"revisionTime": "2017-04-21T20:27:53Z"
		},
		{
			"checksumSHA1": "KstJmJlpub0mWmGFKh7L2UQA6hE=",
			"path": "k8s.io/apimachinery/pkg/apis/meta/v1/validation",
			"revision": "506b12e23ffcc3647a5766f48894c9e04c2ab67c",
			"revisionTime": "2017-04-21T20:27:53Z"
		},
		{
			"checksumSHA1": "Gpm2hOvIGQ28p0kdEJ2Jqsqijx8=",
			"path": "k8s.io/apimachinery/pkg/conversion",
			"revision": "506b12e23ffcc3647a5766f48894c9e04c2ab67c",
			"revisionTime": "2017-04-21T20:27:53Z"
		},
		{
			"checksumSHA1": "Cn/QaiTl+Yioenr4/XvdacapSwg=",
			"path": "k8s.io/apimachinery/pkg/conversion/queryparams",
			"revision": "506b12e23ffcc3647a5766f48894c9e04c2ab67c",
			"revisionTime": "2017-04-21T20:27:53Z"
		},
		{
			"checksumSHA1": "VWFBB0qRYXBgNQ3bVzr9N0wtXj0=",
			"path": "k8s.io/apimachinery/pkg/fields",
			"revision": "506b12e23ffcc3647a5766f48894c9e04c2ab67c",
			"revisionTime": "2017-04-21T20:27:53Z"
		},
		{
			"checksumSHA1": "9fgLpWC5wwUYJHSAd6EMFEMOcqY=",
			"path": "k8s.io/apimachinery/pkg/labels",
			"revision": "506b12e23ffcc3647a5766f48894c9e04c2ab67c",
			"revisionTime": "2017-04-21T20:27:53Z"
		},
		{
			"checksumSHA1": "0bzKI9HKx2Df+suM5iS50uJHUlQ=",
			"path": "k8s.io/apimachinery/pkg/openapi",
			"revision": "506b12e23ffcc3647a5766f48894c9e04c2ab67c",
			"revisionTime": "2017-04-21T20:27:53Z"
		},
		{
			"checksumSHA1": "T/UDGEG+0Uu2G+ARxAXlODOAt4U=",
			"path": "k8s.io/apimachinery/pkg/runtime",
			"revision": "506b12e23ffcc3647a5766f48894c9e04c2ab67c",
			"revisionTime": "2017-04-21T20:27:53Z"
		},
		{
			"checksumSHA1": "cWBMV83SbqsQvXfjs+zMaiDKo6I=",
			"path": "k8s.io/apimachinery/pkg/runtime/schema",
			"revision": "506b12e23ffcc3647a5766f48894c9e04c2ab67c",
			"revisionTime": "2017-04-21T20:27:53Z"
		},
		{
			"checksumSHA1": "W/a6NmGictdzYqK6PPET6FDjOMA=",
			"path": "k8s.io/apimachinery/pkg/runtime/serializer",
			"revision": "506b12e23ffcc3647a5766f48894c9e04c2ab67c",
			"revisionTime": "2017-04-21T20:27:53Z"
		},
		{
			"checksumSHA1": "IH3EK4OQLsAcgdDJBP2/RXvc3so=",
			"path": "k8s.io/apimachinery/pkg/runtime/serializer/json",
			"revision": "506b12e23ffcc3647a5766f48894c9e04c2ab67c",
			"revisionTime": "2017-04-21T20:27:53Z"
		},
		{
			"checksumSHA1": "g/JPGsv/XKWPaTqxWpb5kK9OSY0=",
			"path": "k8s.io/apimachinery/pkg/runtime/serializer/protobuf",
			"revision": "506b12e23ffcc3647a5766f48894c9e04c2ab67c",
			"revisionTime": "2017-04-21T20:27:53Z"
		},
		{
			"checksumSHA1": "1mJpK3ITRgqeDeyy1DbGr6WZvuA=",
			"path": "k8s.io/apimachinery/pkg/runtime/serializer/recognizer",
			"revision": "506b12e23ffcc3647a5766f48894c9e04c2ab67c",
			"revisionTime": "2017-04-21T20:27:53Z"
		},
		{
			"checksumSHA1": "j9TnXv5vWARYi+dEQaJsiq9aNvs=",
			"path": "k8s.io/apimachinery/pkg/runtime/serializer/versioning",
			"revision": "506b12e23ffcc3647a5766f48894c9e04c2ab67c",
			"revisionTime": "2017-04-21T20:27:53Z"
		},
		{
			"checksumSHA1": "f7yWRd6DjlxINbFru0y2INrjmKE=",
			"path": "k8s.io/apimachinery/pkg/selection",
			"revision": "506b12e23ffcc3647a5766f48894c9e04c2ab67c",
			"revisionTime": "2017-04-21T20:27:53Z"
		},
		{
			"checksumSHA1": "ySLsD7hZQ/ZgaCzIs8ul/tnTFsM=",
			"path": "k8s.io/apimachinery/pkg/types",
			"revision": "506b12e23ffcc3647a5766f48894c9e04c2ab67c",
			"revisionTime": "2017-04-21T20:27:53Z"
		},
		{
			"checksumSHA1": "8+Kikvy7zIE9i/hD95kosU1BwVY=",
			"path": "k8s.io/apimachinery/pkg/util/errors",
			"revision": "506b12e23ffcc3647a5766f48894c9e04c2ab67c",
			"revisionTime": "2017-04-21T20:27:53Z"
		},
		{
			"path": "k8s.io/apimachinery/pkg/util/framer",
			"revision": ""
		},
		{
			"checksumSHA1": "5T/q6KxrLejMlOq9AAUhqqdc8lk=",
			"path": "k8s.io/apimachinery/pkg/util/intstr",
			"revision": "506b12e23ffcc3647a5766f48894c9e04c2ab67c",
			"revisionTime": "2017-04-21T20:27:53Z"
		},
		{
			"path": "k8s.io/apimachinery/pkg/util/json",
			"revision": ""
		},
		{
			"path": "k8s.io/apimachinery/pkg/util/net",
			"revision": ""
		},
		{
			"checksumSHA1": "oQ/zG1DGWEFH+7YdhkJz9p/8SCc=",
			"path": "k8s.io/apimachinery/pkg/util/rand",
			"revision": "506b12e23ffcc3647a5766f48894c9e04c2ab67c",
			"revisionTime": "2017-04-21T20:27:53Z"
		},
		{
			"path": "k8s.io/apimachinery/pkg/util/runtime",
			"revision": ""
		},
		{
			"checksumSHA1": "q+cW2oddJILss0bBz0mzoJSWYd4=",
			"path": "k8s.io/apimachinery/pkg/util/sets",
			"revision": "506b12e23ffcc3647a5766f48894c9e04c2ab67c",
			"revisionTime": "2017-04-21T20:27:53Z"
		},
		{
			"checksumSHA1": "X57vb6H4svgU/M0722tg/9ksQXY=",
			"path": "k8s.io/apimachinery/pkg/util/validation",
			"revision": "506b12e23ffcc3647a5766f48894c9e04c2ab67c",
			"revisionTime": "2017-04-21T20:27:53Z"
		},
		{
			"checksumSHA1": "yqQVeb2wcQUVa0H5L5wF9T9UhAY=",
			"path": "k8s.io/apimachinery/pkg/util/validation/field",
			"revision": "506b12e23ffcc3647a5766f48894c9e04c2ab67c",
			"revisionTime": "2017-04-21T20:27:53Z"
		},
		{
			"path": "k8s.io/apimachinery/pkg/util/wait",
			"revision": ""
		},
		{
			"checksumSHA1": "Nc0wO1Y9gEKsv2LYN/fAnr43anA=",
			"path": "k8s.io/apimachinery/pkg/util/yaml",
			"revision": "506b12e23ffcc3647a5766f48894c9e04c2ab67c",
			"revisionTime": "2017-04-21T20:27:53Z"
		},
		{
			"checksumSHA1": "XQkKxgzWI/rFw9YxOD8Rm1puw8k=",
			"path": "k8s.io/apimachinery/pkg/watch",
			"revision": "506b12e23ffcc3647a5766f48894c9e04c2ab67c",
			"revisionTime": "2017-04-21T20:27:53Z"
		},
		{
			"checksumSHA1": "uQunvnsICiowJl3Rs46eT2OtFqg=",
			"path": "k8s.io/apimachinery/third_party/forked/golang/reflect",
			"revision": "506b12e23ffcc3647a5766f48894c9e04c2ab67c",
			"revisionTime": "2017-04-21T20:27:53Z"
		},
		{
			"path": "k8s.io/apiserver/pkg/features",
			"revision": ""
		},
		{
			"checksumSHA1": "V5y3ybGO4EkAp69JXYQEOvb3mD4=",
			"path": "k8s.io/apiserver/pkg/util/feature",
			"revision": "565c48cee76e773d9f6b48c9f33ed1b274d2e309",
			"revisionTime": "2017-04-22T20:36:52Z"
		},
		{
			"checksumSHA1": "0g2ZwDFVVv797U3OuB0aPgBztwI=",
			"path": "k8s.io/kubernetes/pkg/api",
			"revision": "ac90c0e45c8766f0059e273c9a409168c3b20015",
			"revisionTime": "2017-04-24T05:23:36Z"
		},
		{
			"checksumSHA1": "lekCgJlykm7zfZS3wcuAOKXAVj4=",
			"path": "k8s.io/kubernetes/pkg/api/errors",
			"revision": "ac90c0e45c8766f0059e273c9a409168c3b20015",
			"revisionTime": "2017-04-24T05:23:36Z"
		},
		{
			"checksumSHA1": "6rh9pnRMeu7ePl2eBSiFv8gBXnI=",
			"path": "k8s.io/kubernetes/pkg/api/helper",
			"revision": "ac90c0e45c8766f0059e273c9a409168c3b20015",
			"revisionTime": "2017-04-24T05:23:36Z"
		},
		{
			"checksumSHA1": "fTWcC36mC9Wwuy5utpS2VOhDwfA=",
			"path": "k8s.io/kubernetes/pkg/api/resource",
			"revision": "ac90c0e45c8766f0059e273c9a409168c3b20015",
			"revisionTime": "2017-04-24T05:23:36Z"
		},
		{
			"checksumSHA1": "33cLICuS2/mFJzK9dJ/DtXYQh7k=",
			"path": "k8s.io/kubernetes/pkg/api/service",
			"revision": "ac90c0e45c8766f0059e273c9a409168c3b20015",
			"revisionTime": "2017-04-24T05:23:36Z"
		},
		{
			"checksumSHA1": "5lvPCekjNXilV/1tHt79PfFbkrY=",
			"path": "k8s.io/kubernetes/pkg/api/unversioned",
			"revision": "ac90c0e45c8766f0059e273c9a409168c3b20015",
			"revisionTime": "2017-04-24T05:23:36Z"
		},
		{
			"checksumSHA1": "K6V726+5NNCE3GuJxjd4bxKA8KU=",
			"path": "k8s.io/kubernetes/pkg/api/util",
			"revision": "ac90c0e45c8766f0059e273c9a409168c3b20015",
			"revisionTime": "2017-04-24T05:23:36Z"
		},
		{
			"checksumSHA1": "3S4ClMktKrNDzN6voNgHxnrZD1o=",
			"path": "k8s.io/kubernetes/pkg/api/v1",
			"revision": "ac90c0e45c8766f0059e273c9a409168c3b20015",
			"revisionTime": "2017-04-24T05:23:36Z"
		},
		{
			"checksumSHA1": "Dea68EHSGvldi0lIo0MwkI4Wo1g=",
			"path": "k8s.io/kubernetes/pkg/api/v1/helper",
			"revision": "ac90c0e45c8766f0059e273c9a409168c3b20015",
			"revisionTime": "2017-04-24T05:23:36Z"
		},
		{
			"checksumSHA1": "OGuwckC/srwmtQ2gVNqGHNaO5AE=",
			"path": "k8s.io/kubernetes/pkg/api/validation",
			"revision": "ac90c0e45c8766f0059e273c9a409168c3b20015",
			"revisionTime": "2017-04-24T05:23:36Z"
		},
		{
			"checksumSHA1": "Rk8G+hu+1vXzRNuIaLLOQZ6up7c=",
			"path": "k8s.io/kubernetes/pkg/apis/extensions",
			"revision": "ac90c0e45c8766f0059e273c9a409168c3b20015",
			"revisionTime": "2017-04-24T05:23:36Z"
		},
		{
			"checksumSHA1": "DwUkQeGOyctoYMqg/QbdEuTzLWE=",
			"path": "k8s.io/kubernetes/pkg/capabilities",
			"revision": "ac90c0e45c8766f0059e273c9a409168c3b20015",
			"revisionTime": "2017-04-24T05:23:36Z"
		},
		{
			"path": "k8s.io/kubernetes/pkg/client/clientset_generated/release_1_5",
			"revision": ""
		},
		{
			"path": "k8s.io/kubernetes/pkg/client/restclient",
			"revision": ""
		},
		{
			"path": "k8s.io/kubernetes/pkg/client/unversioned/clientcmd",
			"revision": ""
		},
		{
			"path": "k8s.io/kubernetes/pkg/client/unversioned/clientcmd/api",
			"revision": ""
		},
		{
			"checksumSHA1": "Eba94yKNjjH6XTDR8/hlaPzJdSg=",
			"path": "k8s.io/kubernetes/pkg/features",
			"revision": "ac90c0e45c8766f0059e273c9a409168c3b20015",
			"revisionTime": "2017-04-24T05:23:36Z"
		},
		{
			"checksumSHA1": "+5yp6WAZokTlUjxB2zCKWj/n1Fc=",
			"path": "k8s.io/kubernetes/pkg/security/apparmor",
			"revision": "ac90c0e45c8766f0059e273c9a409168c3b20015",
			"revisionTime": "2017-04-24T05:23:36Z"
		},
		{
			"checksumSHA1": "7q9PVK1uc3am4y7W6ib4meG5ako=",
			"path": "k8s.io/kubernetes/pkg/util",
			"revision": "ac90c0e45c8766f0059e273c9a409168c3b20015",
			"revisionTime": "2017-04-24T05:23:36Z"
		},
		{
			"path": "k8s.io/kubernetes/pkg/util/net/sets",
			"revision": ""
		},
		{
			"checksumSHA1": "jF/Qnz6jL0ROyJbE/Y/MUIqoL1w=",
			"path": "k8s.io/kubernetes/pkg/util/parsers",
			"revision": "ac90c0e45c8766f0059e273c9a409168c3b20015",
			"revisionTime": "2017-04-24T05:23:36Z"
		},
		{
			"checksumSHA1": "fUwKIQ5RKg0z9UtOQr3cXG9EPqc=",
			"path": "k8s.io/kubernetes/pkg/util/validation",
			"revision": "ac90c0e45c8766f0059e273c9a409168c3b20015",
			"revisionTime": "2017-04-24T05:23:36Z"
		}
	],
	"rootPath": "github.com/oracle/terraform-provider-oci"
}<|MERGE_RESOLUTION|>--- conflicted
+++ resolved
@@ -327,17 +327,10 @@
 			"revisionTime": "2017-02-01T00:43:30Z"
 		},
 		{
-<<<<<<< HEAD
-			"checksumSHA1": "7YvQQCQbin4ljV+iF0UtxH9cnc0=",
-			"path": "github.com/MustWin/baremetal-sdk-go",
-			"revision": "812977840c9e93ef9ad1ce5c6b91d13b1ee0ecd1",
-			"revisionTime": "2017-09-19T19:18:27Z"
-=======
 			"checksumSHA1": "jpyRoXyBTYv3cfiCW6HfnRy48iQ=",
 			"path": "github.com/MustWin/baremetal-sdk-go",
 			"revision": "c0b829692995da6a4e3a2d1984e8145702c6db71",
 			"revisionTime": "2017-08-11T20:04:59Z"
->>>>>>> 983fae87
 		},
 		{
 			"checksumSHA1": "Aqy8/FoAIidY/DeQ5oTYSZ4YFVc=",
