--- conflicted
+++ resolved
@@ -122,28 +122,11 @@
 	for _, opt := range opts {
 		opt(nco)
 	}
-<<<<<<< HEAD
-	if nco.keyPassword == nil {
-		// the private key file is not encrypted
-		if nco.keyPath != nil {
-			auth.privateRSAKey, err = PrivateKeyFromUnencryptedFile(*nco.keyPath)
-		} else {
-			auth.privateRSAKey, err = PrivateKeyFromUnencryptedBytes(nco.keyBytes)
-		}
-	} else {
-		// encrypted private key
-		if nco.keyPath != nil {
-			auth.privateRSAKey, err = PrivateKeyFromFile(*nco.keyPath, *nco.keyPassword)
-		} else {
-			auth.privateRSAKey, err = PrivateKeyFromBytes(nco.keyBytes, *nco.keyPassword)
-		}
-=======
 
 	if nco.keyPath != nil {
 		auth.privateRSAKey, err = PrivateKeyFromFile(*nco.keyPath, nco.keyPassword)
 	} else {
 		auth.privateRSAKey, err = PrivateKeyFromBytes(nco.keyBytes, nco.keyPassword)
->>>>>>> e75d6983
 	}
 	if err != nil {
 		return nil, err
