// Copyright (c) 2017, Oracle and/or its affiliates. All rights reserved.

package main

import (
	"testing"

	"github.com/MustWin/baremetal-sdk-go"
	"github.com/hashicorp/terraform/helper/resource"
	"github.com/hashicorp/terraform/terraform"

	"github.com/stretchr/testify/suite"
)

type ResourceCoreRouteTableTestSuite struct {
	suite.Suite
	Client       *baremetal.Client
	Provider     terraform.ResourceProvider
	Providers    map[string]terraform.ResourceProvider
	Config       string
	ResourceName string
}

func (s *ResourceCoreRouteTableTestSuite) SetupTest() {
	s.Client = testAccClient
	s.Provider = testAccProvider
	s.Providers = testAccProviders
	s.Config = testProviderConfig() + `
		resource "oci_core_virtual_network" "t" {
			compartment_id = "${var.compartment_id}"
			cidr_block = "10.0.0.0/16"
			display_name = "-tf-vcn"
		}
		resource "oci_core_internet_gateway" "internet-gateway1" {
			compartment_id = "${var.compartment_id}"
			vcn_id = "${oci_core_virtual_network.t.id}"
			display_name = "-tf-internet-gateway"
		}`

	s.ResourceName = "oci_core_route_table.t"
}

func (s *ResourceCoreRouteTableTestSuite) TestAccResourceCoreRouteTable_basic() {
<<<<<<< HEAD

	resource.Test(s.T(), resource.TestCase{
		Providers: s.Providers,
		Steps: []resource.TestStep{
			// verify create
=======
	resource.Test(s.T(), resource.TestCase{
		Providers: s.Providers,
		Steps: []resource.TestStep{
			// verify create without rules
>>>>>>> 03516dd5
			{
				ImportState:       true,
				ImportStateVerify: true,
				Config: s.Config + `
					resource "oci_core_route_table" "t" {
						compartment_id = "${var.compartment_id}"
						vcn_id = "${oci_core_virtual_network.t.id}"
<<<<<<< HEAD
						route_rules {
							cidr_block = "0.0.0.0/0"
							network_entity_id = "${oci_core_internet_gateway.internet-gateway1.id}"
						}
					}`,
				Check: resource.ComposeTestCheckFunc(

					resource.TestCheckResourceAttrSet(s.ResourceName, "display_name"),
					resource.TestCheckResourceAttrSet(s.ResourceName, "route_rules.0.network_entity_id"),
					resource.TestCheckResourceAttr(s.ResourceName, "route_rules.0.cidr_block", "0.0.0.0/0"),
				),
			},
=======
					}`,
				Check: resource.ComposeTestCheckFunc(
					resource.TestCheckResourceAttrSet(s.ResourceName, "display_name"),
					resource.TestCheckResourceAttr(s.ResourceName, "route_rules.#", "0"),
				),
			},
			// verify add rule
			{
				Config: s.Config + `
					resource "oci_core_route_table" "t" {
						compartment_id = "${var.compartment_id}"
						vcn_id = "${oci_core_virtual_network.t.id}"
						route_rules {
							cidr_block = "0.0.0.0/0"
							network_entity_id = "${oci_core_internet_gateway.internet-gateway1.id}"
						}
					}`,
				Check: resource.ComposeTestCheckFunc(
					resource.TestCheckResourceAttrSet(s.ResourceName, "display_name"),
					resource.TestCheckResourceAttrSet(s.ResourceName, "route_rules.0.network_entity_id"),
					resource.TestCheckResourceAttr(s.ResourceName, "route_rules.#", "1"),
					resource.TestCheckResourceAttr(s.ResourceName, "route_rules.0.cidr_block", "0.0.0.0/0"),
				),
			},
>>>>>>> 03516dd5
			// verify update
			{
				Config: s.Config + `
					resource "oci_core_route_table" "t" {
						compartment_id = "${var.compartment_id}"
						vcn_id = "${oci_core_virtual_network.t.id}"
						display_name = "-tf-route-table"
						route_rules {
<<<<<<< HEAD
=======
							cidr_block = "0.0.0.0/0"
							network_entity_id = "${oci_core_internet_gateway.internet-gateway1.id}"
						}
						route_rules {
>>>>>>> 03516dd5
							cidr_block = "10.0.0.0/8"
							network_entity_id = "${oci_core_internet_gateway.internet-gateway1.id}"
						}
					}`,
				Check: resource.ComposeTestCheckFunc(
					resource.TestCheckResourceAttr(s.ResourceName, "display_name", "-tf-route-table"),
<<<<<<< HEAD
					resource.TestCheckResourceAttr(s.ResourceName, "route_rules.0.cidr_block", "10.0.0.0/8"),
=======
					resource.TestCheckResourceAttr(s.ResourceName, "route_rules.#", "2"),
					resource.TestCheckResourceAttr(s.ResourceName, "route_rules.0.cidr_block", "0.0.0.0/0"),
					resource.TestCheckResourceAttr(s.ResourceName, "route_rules.1.cidr_block", "10.0.0.0/8"),
>>>>>>> 03516dd5
				),
			},
		},
	})
}

func TestResourceCoreRouteTableTestSuite(t *testing.T) {
	suite.Run(t, new(ResourceCoreRouteTableTestSuite))
}<|MERGE_RESOLUTION|>--- conflicted
+++ resolved
@@ -41,18 +41,10 @@
 }
 
 func (s *ResourceCoreRouteTableTestSuite) TestAccResourceCoreRouteTable_basic() {
-<<<<<<< HEAD
-
-	resource.Test(s.T(), resource.TestCase{
-		Providers: s.Providers,
-		Steps: []resource.TestStep{
-			// verify create
-=======
 	resource.Test(s.T(), resource.TestCase{
 		Providers: s.Providers,
 		Steps: []resource.TestStep{
 			// verify create without rules
->>>>>>> 03516dd5
 			{
 				ImportState:       true,
 				ImportStateVerify: true,
@@ -60,20 +52,6 @@
 					resource "oci_core_route_table" "t" {
 						compartment_id = "${var.compartment_id}"
 						vcn_id = "${oci_core_virtual_network.t.id}"
-<<<<<<< HEAD
-						route_rules {
-							cidr_block = "0.0.0.0/0"
-							network_entity_id = "${oci_core_internet_gateway.internet-gateway1.id}"
-						}
-					}`,
-				Check: resource.ComposeTestCheckFunc(
-
-					resource.TestCheckResourceAttrSet(s.ResourceName, "display_name"),
-					resource.TestCheckResourceAttrSet(s.ResourceName, "route_rules.0.network_entity_id"),
-					resource.TestCheckResourceAttr(s.ResourceName, "route_rules.0.cidr_block", "0.0.0.0/0"),
-				),
-			},
-=======
 					}`,
 				Check: resource.ComposeTestCheckFunc(
 					resource.TestCheckResourceAttrSet(s.ResourceName, "display_name"),
@@ -98,7 +76,6 @@
 					resource.TestCheckResourceAttr(s.ResourceName, "route_rules.0.cidr_block", "0.0.0.0/0"),
 				),
 			},
->>>>>>> 03516dd5
 			// verify update
 			{
 				Config: s.Config + `
@@ -107,26 +84,19 @@
 						vcn_id = "${oci_core_virtual_network.t.id}"
 						display_name = "-tf-route-table"
 						route_rules {
-<<<<<<< HEAD
-=======
 							cidr_block = "0.0.0.0/0"
 							network_entity_id = "${oci_core_internet_gateway.internet-gateway1.id}"
 						}
 						route_rules {
->>>>>>> 03516dd5
 							cidr_block = "10.0.0.0/8"
 							network_entity_id = "${oci_core_internet_gateway.internet-gateway1.id}"
 						}
 					}`,
 				Check: resource.ComposeTestCheckFunc(
 					resource.TestCheckResourceAttr(s.ResourceName, "display_name", "-tf-route-table"),
-<<<<<<< HEAD
-					resource.TestCheckResourceAttr(s.ResourceName, "route_rules.0.cidr_block", "10.0.0.0/8"),
-=======
 					resource.TestCheckResourceAttr(s.ResourceName, "route_rules.#", "2"),
 					resource.TestCheckResourceAttr(s.ResourceName, "route_rules.0.cidr_block", "0.0.0.0/0"),
 					resource.TestCheckResourceAttr(s.ResourceName, "route_rules.1.cidr_block", "10.0.0.0/8"),
->>>>>>> 03516dd5
 				),
 			},
 		},
