// Copyright (c) 2017, 2023, Oracle and/or its affiliates. All rights reserved.
// Licensed under the Mozilla Public License v2.0

package globalvar

import (
	"log"
)

<<<<<<< HEAD
const Version = "4.109.0"
const ReleaseDate = "2023-02-23"
=======
const Version = "4.108.1"
const ReleaseDate = "2023-02-21"
>>>>>>> af6cd2f9

func PrintVersion() {
	log.Printf("[INFO] terraform-provider-oci %s\n", Version)
}<|MERGE_RESOLUTION|>--- conflicted
+++ resolved
@@ -7,13 +7,8 @@
 	"log"
 )
 
-<<<<<<< HEAD
-const Version = "4.109.0"
-const ReleaseDate = "2023-02-23"
-=======
 const Version = "4.108.1"
 const ReleaseDate = "2023-02-21"
->>>>>>> af6cd2f9
 
 func PrintVersion() {
 	log.Printf("[INFO] terraform-provider-oci %s\n", Version)
