--- conflicted
+++ resolved
@@ -184,11 +184,7 @@
 			"port":                s.Resource.HealthChecker.Port,
 			"protocol":            s.Resource.HealthChecker.Protocol,
 			"response_body_regex": s.Resource.HealthChecker.ResponseBodyRegex,
-<<<<<<< HEAD
-			"url_path":               s.Resource.HealthChecker.URLPath,
-=======
 			"url_path":            s.Resource.HealthChecker.URLPath,
->>>>>>> 10c189a1
 		})
 	}
 
