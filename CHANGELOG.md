--- conflicted
+++ resolved
@@ -1,17 +1,15 @@
 ## 3.84.0 (Unreleased)
-<<<<<<< HEAD
 
 ### Added
 - Support `name` field to Identity Provider Group Summary response
 - Support for ADB-S: Private Endpoint
 - Support for `register` and `reregister` to `datasafe` in `Autonomous database - Dedicated` resources
 - Support for `network_endpoint_details` in `oci_analytics_analytics_instance` resource
-=======
+
 ## 3.83.1 (July 03, 2020)
 
 ### Fixed
 - Reverted the default value to `true` for `assign_public_ip` in `oci_core_instance` resource
->>>>>>> 85014cb6
 
 ## 3.83.0 (July 01, 2020)
 
