<<<<<<< HEAD
## 3.29.0 (Unreleased)

### Added
- Support for autonomous transaction database-dedicated, autonomous exadata infrastructures, autonomous container databases and maintenance runs.
- Support for `boot_volume_size_in_gbs` argument in the `oci_instance_configuration` resource 
=======
## 3.28.3 (Unreleased)
## 3.28.2 (June 07, 2019)

### Added
- `oci_core_ipsec_connection_tunnel_management` resource to manage IPSec tunnel connection
### Fixed
- `oci_core_ipsec` backward compatibility issue by removing `tunnel_configuration` property, which is reported by https://github.com/terraform-providers/terraform-provider-oci/issues/779
>>>>>>> cac0c5cd

## 3.28.1 (June 05, 2019)

## Notes

- This is a Terraform 0.12 compatible release of this provider.

## 3.28.0 (June 05, 2019)

### Added
- Support for ATP-S autoscaling
- Support for specifying Fault Domains in `launch_details` for `oci_core_instance_configuration` resource
- Support for defined tags and tag namespace deletion

## 3.27.0 (May 29, 2019)

### Added
- Support for moving File Systems and Mount Targets across compartments
- Support for filtering File Storage resources by tags
- Support for getting UI password information

### Notes
- This is the first provider version that supports Terraform v0.12.

## 3.26.0 (May 22, 2019)

### Added
- Support for setting `compartment_id` argument in `object_storage_namespace` data source
- Support BGP dynamic routing and allow customer to input PSK for IPSec tunnels
- ListInstanceConfig/Pools and ListAutoscalingConfiguration return tags

### Fixed
- Fix for dbSystem `db_version` causing unnecessary diffs on subsequent applies
- Fix for database `db_backup_config` causing unnecessary diffs on subsequent applies.

## 3.25.0 (May 15, 2019)

### Added
- Support for recovery window in backup config for Database DbSystem and DbHome resources
- Support for KMS throttling and audit logs

## 3.24.1 (May 07, 2019)

### Fixed
- Fix unhandled error when Security Lists are altered outside Terraform
- Updated `availability_domain` property to be case insensitive

## 3.24.0 (April 24, 2019)

### Added
- Support data source for cost tracking tags
- Singular data sources will reuse resource schema

## 3.23.0 (April 17, 2019)

### Added
- Support for updating `license_model` for `oci_autonomous_database` resource
- Support for updating `static_routes` and new `cpe_local_identifier` in `oci_core_ipsec` resource for improved VPN service usability
- Support for updating `whitelisted_ips` in `autonomous_database`. Note: Cannot be used during creation.
- Support tagging for Dynamic Groups in Identity

## 3.22.0 (April 10, 2019)

### Added
- Support for `compartment_id` filter in `email_senders` and `email_suppressions` data sources
- Support for import in dbHomes and dbSystems

### Fixed
- Backward compatibility for compositeId in Object Storage - Objects and PARs

## 3.21.0 (April 03, 2019)

### Added
- Support for additional dbHomes/databases in a BM Db System
- Support for tags in databases
- Support for updates to database auto_backup_enabled
- Support for provider service keys in Fast Connect Provider Services
- Singular data sources for User, Group, File Storage Snapshot, Private IP and Virtual Cloud Network (VCN).
- Support for authentication policy introduced in v3.18.0 is now generally available.

### Fixed
- Virtual Circuit update failures by handling default values
- Importing `assign_public_ip` for Core vnic attachment

## 3.20.0 (March 27, 2019)

### Added
- Support for importing Buckets and Pre-authenticated requests in Object Storage
- Support glob inclusion and exclusion patterns for object names allowed in Object Storage Lifecycle
- Support for sorting for resources returned in `oci_core_images` data source
- Support for Web Application Acceleration and Security service

### Fixed
- Import functionality for Objects in Object Storage
- Import functionality for Identity Policy

## 3.19.0 (March 20, 2019)

### Added
- Support for cloning of Autonomous Databases
- Support for node metadata in container engine node pool
- Support for Data Guard Associations for databases

## 3.18.0 (March 13, 2019)

### Added
- Add Budget and Alert Rules resources
- Support starting and stopping instances
- Support to create Containerengine Node Pool with Image Id
- Support for customer specified timezone in Database Systems
- Support for creating Autonomous Data Warehouses through Autonomous Database resource `oci_database_autonomous_database` using the field `db_workload`
- Support for Defined Tag defaults through the `oci_identity_tag_default` resource
- Support for updating the compartment on a Tag Namespace
- Support for exadata io resource management config for DB system
- Support `email` attribute for `oci_identity_user` resource
- Support for authentication policy

### Fixed
- Marked oci_identity_ui_password resource as not importable

### Deprecated
- Deprecated Autonomous Data Warehouse resources `oci_database_autonomous_data_warehouse`, the API is now unified with Autonomous Database

## 3.17.0 (March 05, 2019)

### Added
- Add singular Availability Domain data source with related example updates
- Support for Monitoring service
- Adding ability to disable monitoring in instances
- Adding support for Metrics-based Dynamic Auto-scaling
- Support for listing and specifying Fault Domains in Database resources
- Support for Notification service

## 3.16.0 (February 26, 2019)

### Added
- Adding description property to rules in Steering Policies in DNS
- Enable regional Subnets by making Availability Domain optional when creating a Subnet
- Support for Streaming service
- Support for the tagging of applicable KMS resources

### Fixed
- DNS Record now requires domain and rtype as mandatory arguments. Managing DNS record resources now requires DNS_RECORD* level policy entitlements instead of DNS_ZONE*. [Permissions List](https://docs.cloud.oracle.com/iaas/Content/Identity/Reference/dnspolicyreference.htm)

## 3.15.0 (February 12, 2019)

### Added
- Adding support for the tagging of Email Delivery service approved senders
- Support for Health Check Service
- Adding database connection information to the `oci_database_database` and `oci_database_databases` data sources
- Adding support for Steering Policies in DNS

## 3.14.1 (February 05, 2019)

### Fixed
- Timeout should be updatable for the `oci_containerengine_cluster` and `oci_containerengine_node_pool` resources
- Virtual Circuit `public_prefixes` to be updatable and importable. [Issue #700](https://github.com/terraform-providers/terraform-provider-oci/issues/700)

## 3.14.0 (January 29, 2019)

### Added
- Adding support for the database renaming during restore from incremental backup

## 3.13.0 (January 23, 2019)

### Added
- Added singular data source for Object Storage objects

### Fixed
- Fixed an issue where the default retry timeout is zero seconds if `retry_duration_seconds` isn't specified
- Modifying immutable `metadata` fields such as `ssh_authorized_keys` and `user_data` should result in new instances. [Issue #673](https://github.com/terraform-providers/terraform-provider-oci/issues/673)
- Vendored Terraform helper/schema SDK to return matching data type for maps in case of empty state. [Issue #685](https://github.com/terraform-providers/terraform-provider-oci/issues/685)

## 3.12.0 (January 15, 2019)

### Added
- Support for `retry_duration_seconds` option to configure length of retry in the face of HTTP 429 and 500 errors
- Support for custom header insertion, extension, and removal for Load Balancer listener resource
- Support for consistent volume names in the Block Volume attachments

### Fixed
- Retried SDK calls are now jittered to avoid herding of retry requests in high parallelism scenarios
- Fail the initialization of the provider if either of `user_ocid`, `fingerprint`, `private_key`, `private_key_path` or `private_key_password` are specified for `InstancePrincipal` or `InstancePrincipalWithCerts` auth mode.

### Note
- Examples and test updated to use VM.Standard2.1
- Windows example image updated to Windows-Server-2012-R2-Standard-Edition-VM-Gen2-2018.12.12-0

## 3.11.2 (January 10, 2019)

### Fixed
- Reverted previous fix for immutable `metadata` fields `ssh_authorized_keys` and `user_data` that results in new instances due to a crash when using interpolations in TypeMap with customdiff (Issue #685)

## 3.11.1 (January 08, 2019)

### Changed
- LoadBalancer BackendSets to have TypeSet for Backends to avoid out of order diffs

### Fixed
- Regression in handling of failed work-requests to pass the errors to the user and fail the apply
- Removing certificates from load balancer listeners can be done by omitting `ssl_configuration`
- Load balancer resources that are stuck in failed state during deletion can now be deleted after upgrading
- Modifying immutable `metadata` fields such as `ssh_authorized_keys` and `user_data` should result in new instances

## 3.11.0 (December 18, 2018)

### Added
- Support for tagging in `oci_dns_zone`
- New attribute `nameservers` is added to `oci_dns_zone`
- Support for in-transit encryption for paravirtualized boot and data attachment
- Identify latest database version with `oci_databse_db_versions` data source using `is_latest_for_major_version` property
- Support for importing tag. Note tag uses custom Id(import only) format (tagNamespaces/{tagNamespaceId}/tags/{tagName}) to support import.
- Support for provisioning user capabilities for native and federation shadow users
- Support `id` attribute for `oci_identity_availability_domains`
- Support `freeform_attributes` attribute for the `oci_identity_identity_provider`
- Support for `sparse_diskgroup` for Exadata dbsystem

## 3.10.0 (December 11, 2018)

### Added
- Support for attaching Route Table to Subnet. Issue [#270](https://github.com/terraform-providers/terraform-provider-oci/issues/270)

## 3.9.0 (December 04, 2018)

### Added
- Support for the Instance Pools & Instance Configurations
- Support for the Block Volume cross-region backups
- Support for 'approximate_count' and 'approximate_size' for bucket resource

## 3.8.0 (November 28, 2018)

### Added
- Support VCN Transit

## 3.7.0 (November 14, 2018)

### Added
- New parameter `is_hydrated` in `oci_core_volume_groups` resource and data source
- Support for public IP prefixes (CIDRs) up to 31
- Support for tagging in `oci_file_storage_file_system`, `oci_file_storage_mount_target`, and `oci_file_storage_snapshot`

### Changed
- Make `route_table_id`, `dhcp_options_id` in `oci_core_subnet` updatable
- Make `security_list_ids` in `oci_core_subnet` optional and updatable

### Deprecated
- Volumes: The `backup_policy_id` attribute is now deprecated. Backup policy should be assigned through `volume_backup_policy_assignments` resource instead.
- BootVolumes: The `backup_policy_id` attribute is now deprecated. Backup policy should be assigned through `volume_backup_policy_assignments` resource instead.

## 3.6.0 (November 01, 2018)

### Added
- New parameters `db_name` and `state` in `oci_database_database` data source
- New parameters `display_name` and `state` in `oci_database_db_homes` data source
- New parameter `state` parameter in `oci_database_db_nodes` data source
- New parameters `availability_domain`, `display_name`, and `state` in `oci_database_db_systems` data source
- Support for Partner Image Catalog
- Support for Key Management Service
- Support for encrypting the contents of an Object Storage bucket using a Key Management Service key
- Support for specifying a Key Management Service key when launching a compute instance in the Compute service
- Support for specifying a Key Management Service key when backing up or restoring a block storage volume in the Block Volume service
- Support enabling cost tracking for tags using `is_cost_tracking` field
- Support returning maintenance reboot time for compute instances using `time_maintenance_reboot_due` field
- Support nesting and deleting compartments. Compartment delete requires opt in, see compartment documentation

### Fixed
- Data type for properties with type as TypeSet to TypeList in following datasources: `oci_core_route_tables`, `oci_core_security_lists`, `oci_core_volume`, and `oci_core_service_gateways` to allow referencing by indexes in Terraform configs.

## 3.5.0 (October 19, 2018)

### Added
- Support for [Cross Region Copy](https://docs.cloud.oracle.com/iaas/Content/Object/Tasks/copyingobjects.htm) of objects
- Support for object lifecycle policies on a bucket on object storage. See [Using Object Lifecycle Management](https://docs.cloud.oracle.com/iaas/Content/Object/Tasks/usinglifecyclepolicies.htm)
- Support for singular data source for a bucket
- Additional nested field in `oci_database_backups` data source and `oci_database_backup` resource, under the `backups` property called `database_size_in_gbs`
- Support for generating and downloading wallets for Autonomous Database and Autonomous Data Warehouse. See [Connecting to Autonomous Data Warehouse](https://docs.cloud.oracle.com/iaas/Content/Database/Tasks/adwconnecting.htm) for more details.

### Changed
- Nested field in `oci_database_backups` data source and `oci_database_backup` resource, under the `backups` property called `db_data_size_in_mbs` marked as deprecated

## 3.4.0 (October 11, 2018)

### Added
- Support for clone and resize of Boot Volume
- Support for specifying a backup policy at the time of creating a Boot Volume
- Support for offline resizing of Boot Volume
- Support for tagging of Boot Volume
- Support for NAT Gateways
- Support for singular data sources that can query individual Volumes, Subnets, and Instances
- Fields "assigned_entity_id" and "assigned_entity_type" to Public IPs to allow distinguishing Public IPs of the NAT Gateway.

### Fixed
- Importing of volumes with backup policies. Issue [#590](https://github.com/terraform-providers/terraform-provider-oci/issues/590)
- Updating of Virtual Circuits fails with field bgpMd5AuthKey is not supported

## 3.3.0 (October 04, 2018)

### Added
- Support for new Image launch mode: paravirtualization

### Fixed
- Fix logic to prevent unexpected diffs related to numbers. Issue [#607](https://github.com/terraform-providers/terraform-provider-oci/issues/607)

## 3.2.0 (September 28, 2018)

### Added
- Support updating size of offline volumes

### Fixed
- Specifying lifecycle state in container engine cluster datasource properly filters. Issue [#600](https://github.com/terraform-providers/terraform-provider-oci/issues/600)
- Importing the assign_public_ip attribute for instances has the correct default. Issue [#593](https://github.com/terraform-providers/terraform-provider-oci/issues/593)
- ADW and ATP resources destruction still succeeds if the database lifecycle state becomes `Unavailable`

## 3.1.1 (September 21, 2018)

### Fixed
- Fixed bug with load balancer compositeId. Issue [#612](https://github.com/oracle/terraform-provider-oci/issues/612)

## 3.1.0 (September 20, 2018)

### Added
- Support for importing load balancer related resources such as backend, backend set, hostname, listeners, and path route sets
- Support for updating an instance's metadata and extended metadata

## 3.0.0 (September 17, 2018)

### Fixed
- Fixed bug with DNS Records when the user specified more than 50 records in a terraform config. Issue [#581](https://github.com/oracle/terraform-provider-oci/issues/581)

### Notes
- This is the first provider version that can be automatically downloaded and installed with the `terraform init` command.

## 2.2.4 - 2018-09-11

### Added
- Support for Autonomous Data Warehouse and manual backups
- Support for Autonomous Transaction Processing (a.k.a Autonomous Database) and manual backups

## 2.2.3 - 2018-09-06

### Added
- Support for specifying a backup policy at the time of creating a Volume

## 2.2.2 - 2018-08-30

### Added
- Support for listing Fault Domains in an AD and specifying them when launching an Instance


## 2.2.1 - 2018-08-23

### Added
- Support for Boot Volume Backups. See [Boot Volume Backup Resources](https://github.com/oracle/terraform-provider-oci/blob/master/docs/core/boot_volume_backups.md) and [Backing Up a Boot Volume](https://docs.cloud.oracle.com/iaas/Content/Block/Tasks/backingupabootvolume.htm)
- Support for efficient large file uploads in Object Storage using multi-part API by providing `source` path. See [Object Resources](https://github.com/oracle/terraform-provider-oci/blob/master/docs/object_storage/objects.md) and [Using Multipart Uploads](https://docs.cloud.oracle.com/iaas/Content/Object/Tasks/usingmultipartuploads.htm)

## 2.2.0 - 2018-08-09

### Fixed
- Fix to security lists to avoid diffs after an apply in certain cases (#565)

### Added
- Support Audit Events Data Source
- Support for export options in the File Storage service for improved access controls
- Support for tagging on Load Balancer Resource. See [Tagging Resources](https://github.com/oracle/terraform-provider-oci/blob/master/docs/Tagging%20Resources.md)
- Support for large integers (int64) on `oci_core_volume.size_in_gbs`, `load_balancer_listener.idle_timeout_in_seconds`, `oci_file_storage_export_set.max_fs_stat_bytes`, and `oci_file_storage_export_set.max_fs_stat_files` inputs
- Include additional exported attributes related to computed sizes in [VolumeGroup](https://github.com/oracle/terraform-provider-oci/blob/master/docs/core/volume_groups.md) and [VolumeGroupBackup](https://github.com/oracle/terraform-provider-oci/blob/master/docs/core/volume_group_backups.md)

### Notes
- This release updates the OCI Provider code dependencies to Terraform v0.11.7, the result is that users with Terraform binary versions earlier than v0.10.1 will need to update--we recommend using the latest 0.11.x binary

## 2.1.17 - 2018-08-02

### Fixed
- Fix bug that was causing creation of tags and tagging namespaces to fail (#562)

## 2.1.16 - 2018-07-19

### Added
- Support for [Container Engine for Kubernetes](https://docs.cloud.oracle.com/iaas/Content/ContEng/Concepts/contengoverview.htm), adding resources for clusters, node pools, and data source for [kubeconfig](https://docs.cloud.oracle.com/iaas/Content/ContEng/Tasks/contengdownloadkubeconfigfile.htm)
- Support for [FastConnect](https://docs.cloud.oracle.com/iaas/Content/Network/Concepts/fastconnect.htm), cross-connect group and virtual circuits resources and data sources

## 2.1.15 - 2018-07-13

### Fixed
- Fix bug introduced in v2.1.14 (#558), failure updating a Route Table's Route Rules when they contain a rule that includes a Service Gateway ID

## 2.1.14 - 2018-07-13

###Notes
_This build contains a known issue where updates to a Route Table's Route Rules (when they contain a rule that includes a Service Gateway ID) fail with a 400 service error code (#558). The issue is fixed in v2.1.15._

### Added
- Ability to create and manage email approved senders, suppressions, and SMTP credentials
- Adding Service Gateway resource and data source, update Route Table and Security List
- Add Audit service configuration resource
- Support Identity Federation

### Changed
- Users may notice larger diffs for Security List's `ingress_security_rules`, `egress_security_rules` and Route Table's `route_rules`. The internal representation has been changed from Lists to Sets, which results in unexpected but innocuous Terraform behavior. See this issue for discussion: https://github.com/hashicorp/terraform/issues/15180
- Default timeout changed from 5 minutes to 15 minutes to accommodate some resources that may take longer to succeed
- Ability to update compartment of an Object Storage Bucket
- Updated Database data source to support tags

### Fixed
- Delete behavior fixed on Load Balancer resources for failed work requests

## 2.1.13 - 2018-07-02

### Added
- Add defined and freeform tags to applicable resources, see [Tagging Resources](https://github.com/oracle/terraform-provider-oci/blob/master/docs/Tagging%20Resources.md)
- Manage defined tags
- Filter by tags in data sources
- Support health status datasources for load balancer, backends, and backend sets
- Object Storage Buckets supports [storage tier](https://docs.cloud.oracle.com/iaas/Content/Object/Tasks/managingbuckets.htm) settings.
- Object Storage Objects can be renamed.
- Object Storage Objects data source supports specifying a `delimiter`.
- DBsystems supports update. This allows scaling up the cpu_core_count in and the data_storage_size_in_gb.
- Create backups from a database.
- Support creating a DBSystem from a Database backup.
- Support db_system_id for db_versions data source.
- The db_system_shapes data source results now include information about max/min node count, and min core count supported by the relevant shape.
- Assign backup policies to volumes.
- Support additional ways of finding a Public IP via custom Public IP data source.
- Ability to create and manage console connections.

### Changed
- Object Storage Object's attributes other than `name` are now marked `forceNew`. This is consistent with the behavior of the service as defined [here](https://docs.cloud.oracle.com/iaas/api/#/en/objectstorage/20160918/Object/PutObject).

### Fixed
- Multiple updates on Object Storage Object's metadata used to cause contents of the file to get overwritten by its md5 value.
- DBSystems cpu_core_count was made optional as the service ignores it when you provide a VM shape. [#517](https://github.com/oracle/terraform-provider-oci/issues/517), [#539](https://github.com/oracle/terraform-provider-oci/issues/539).


## 2.1.12 - 2018-06-14

### Added
- Support importing images from object store or external sources.
- Updated Terraform Provider to use LaunchDbSystemDetails to provision DbSystem resource.
- Fix orphaned load balancer backend on port change [#519](https://github.com/oracle/terraform-provider-oci/issues/519).
- Fix to example in Route Tables documentation file.
- Added support for AuthToken Resource (replacement of deprecated SwiftPasswords) in Identity Service.
- Added support for Volume Group and Volume Group Backup.
- HCL syntax highlighting in docs
- Nil checks for time properties to avoid panic

## 2.1.10 - 2018-05-24

### Added
- Support for dynamic group resources and data sources
- Support for object storage namespace metadata resources and data sources
- Support for region subscription data sources

## 2.1.9 - 2018-05-17

### Added
- Added support for customer secret keys. More details can be found [here](https://github.com/oracle/terraform-provider-oci/tree/master/docs/identity/customer_secret_keys.md).
- Added boot volume attachments data source. More details can be found [here](https://github.com/oracle/terraform-provider-oci/tree/master/docs/core/boot_volume_attachments.md).
- Added region data source. More details can be found [here](https://github.com/oracle/terraform-provider-oci/tree/master/docs/identity/regions.md).
- Added tenancy data source. More details can be found [here](https://github.com/oracle/terraform-provider-oci/tree/master/docs/identity/tenancies.md).


## 2.1.8 - 2018-05-10

### Added
- Added support for remote VCN peering. More details can be found [here](https://github.com/oracle/terraform-provider-oci/blob/master/docs/core/remote_peering_connections.md), and an example [here](https://github.com/oracle/terraform-provider-oci/blob/master/examples/networking/remote_vcn_peering_full).
- Added a data source for boot volumes. More details can be found [here](https://github.com/oracle/terraform-provider-oci/blob/master/docs/core/boot_volumes.md).

### Fixed
- Fixed a crash that can occur when using the `oci_identity_api_key` resource and editing the API key outside of Terraform.


## 2.1.7 - 2018-05-03

### Added
- Added support for virtual host names for Load balancer listeners. See [listeners](https://github.com/oracle/terraform-provider-oci/blob/master/docs/load_balancer/listeners.md), [hostnames](https://github.com/oracle/terraform-provider-oci/blob/master/docs/load_balancer/hostnames.md) for more details.

## 2.1.6 - 2018-04-26

### Added
- New features for images -
     - Image launch mode can be specified when creating an image
     - The image size can be read from image resources and data sources
     - Image data sources can query using a “shape” filter
- New features for boot volumes -     
     - Custom instance boot volume sizes can be specified at launch time
     - Launch options can be read from instance and image resources and data sources
- New features for block volumes -
     - Volume attachments can enable CHAP authentication for iSCSI attachments
     - Volume attachments can be specified as read-only
     - Paravirtualized volume attachments can be created
     - Volume backups can specify whether a full or incremental backup type should be created
 - Filters support all Terraform primitives (string, bool, int, float)
 - Imports for Load Balancer resource are now enabled

### Fixed
- Fixed policy version_date bug (#508)

## 2.1.5 - 2018-04-12

### Added
- New features for Instances
    - Add “preserve_boot_volume” attribute for preserving attached boot volume on destroy.
    - Add “source_details” attribute for specifying either an image or an existing boot volume when launching.
    - More details can be found [here](https://github.com/oracle/terraform-provider-oci/blob/master/docs/core/instances.md).
- Added support for Local VCN Peering. More details can be found [here](https://github.com/oracle/terraform-provider-oci/blob/master/docs/core/local_peering_gateways.md).
- DNS service integration: adds Zone and Record resources, datasources, documentation and basic examples. More details can be found [here](https://github.com/oracle/terraform-provider-oci/tree/master/docs/dns).

### Deprecated
- Instances: The “image” attribute is now deprecated. Please use the “source_details” with “source_type” set to “image” instead.

## 2.1.4 - 2018-04-09

### Added
- Add support for Public IPs. More details can be found [here](https://github.com/oracle/terraform-provider-oci/blob/master/docs/core/public_ips.md).

## 2.1.3 - 2018-03-29

### Added
- Added export set resource to File Storage Service. Users can now update FSSTAT related parameters on the export set resource.

### Notes
- Support a new resource name for load balancer backend set that is consistent with other resources. The new name is 'oci_load_balancer_backend_set'. The previous usage of 'oci_load_balancer_backendset' is still supported.

## 2.1.2 - 2018-03-26

### Added
- File Storage Service: Allows management of NFS filesystems, mount targets, exports, and snapshots. (#440)
More details can be found [here](https://github.com/oracle/terraform-provider-oci/blob/master/docs/file_storage).
- Load Balancer PathRouteSets: Added support for load balancer request routing using [path route sets](https://github.com/oracle/terraform-provider-oci/blob/master/docs/load_balancer/path_route_sets.md). (#434)
- Load Balancer Listeners: Added [connection_configuration](https://github.com/oracle/terraform-provider-oci/blob/master/docs/load_balancer/listeners.md) attribute for specifying idle timeouts. (#425)
- Instance Principals: Allows Terraform OCI provider running within an authorized instance to reach Oracle Cloud Infrastructure services.
More details can be found [here](https://github.com/oracle/terraform-provider-oci/blob/master/docs/Writing%20Terraform%20configurations%20for%20OCI.md).

### Fixed
- Load Balancer Certificates: `passphrase` and `private_key` attributes are now marked as Sensitive. (#447)
- Load Balancer work request failures now include extra error details from the service.

## 2.1.1 - 2018-03-14

### Fixed
- VolumeAttachment: Handle unsupported attachment types. If an unsupported attachment type is returned by the service, the SDK's base interface is used to populate common fields.
- Instances: Add missing state field to datasource.

## 2.1.0 - 2018-03-08
More details for the changes introduced in 2.1.0 can be found [here](https://github.com/oracle/terraform-provider-oci/wiki/Details-for-v2.1.0-Release)

### Added
- [Client side filtering](https://github.com/oracle/terraform-provider-oci/blob/master/docs/Filters.md) is now enabled for all data sources that return a list.
- Some Core data sources now support server side filtering by `display_name` and `state`.
- New optional parameters and fields have been added to existing resources and data sources to support new functionality added by the services.
- Documentation files have been updated and improved. Documentation files for resources and data sources of the same entity have now been consolidated into one file.

### Deprecated
- `limit` and `page` parameters in data sources have been deprecated. All list data sources loop through all the pages and return one aggregated list.  
- The `time_modified` field was deprecated from a few resources as it is no longer set by the service.

### Fixed
- Updates to fields in `oci_objectstorage_preauthrequest` resource will force the destruction and recreation of the resource. Updates to fields in this resource had no effect earlier.
- Updating some fields resulted in nothing happening. This has been fixed.
- Unexpected destruction and recreation of `oci_objectstorage_object` was fixed by constraining all keys in the `metadata` map to be lower case.

### Notes
- With this release we started using the new official [OCI Go SDK](https://github.com/oracle/oci-go-sdk). Widespread changes to the source code were needed to make this happen.
- Removing optional parameters from a created resource will not result in a difference and the value for that field will remain as it was. If you want to reset the field to the default value returned by the service for that field you will have to taint the resource to destroy it and recreate it.
- If upgrading the OCI provider from v1.x.x, see [this wiki](https://github.com/oracle/terraform-provider-oci/wiki/Oracle-Terraform-Provider-Name-Change) for migration steps.
- See docs for this version [here](https://github.com/oracle/terraform-provider-oci/tree/v2.1.0).

## 2.0.7 - 2018-02-08

### Added
- NA

### Fixed
- Correctly resolve Load Balancer and Listener creation failures so plans can be reapplied (#414 and #430).
- Allow Object Storage Buckets to be renamed in plans by implementing the correct ForceNew behavior (#424).

### Notes
- If upgrading from v1, see [this wiki](https://github.com/oracle/terraform-provider-oci/wiki/Oracle-Terraform-Provider-Name-Change) for migration steps.
- See docs for this version [here](https://github.com/oracle/terraform-provider-oci/tree/v2.0.7).

## 2.0.6 - 2018-01-08

### Added
- A minimum of TLS 1.2 is now enforced by the provider (#394)

### Fixed
- Fixed an issue where importing a default resource would leave the manage_default_resource_id empty in the state file during import of default resources (#393, #379)

### Notes
- If upgrading from v1, see [this wiki](https://github.com/oracle/terraform-provider-oci/wiki/Oracle-Terraform-Provider-Name-Change) for migration steps.
- See docs for this version [here](https://github.com/oracle/terraform-provider-oci/tree/v2.0.6).

## 2.0.5 - 2017-12-14

### Added
- Enhanced security options by adding support for source port range under security list rules. This can be specified in "tcp_options" and "udp_options" (#340).
- Allow configuration of default resources under VCNs (#374). See more details about this feature [here](https://github.com/oracle/terraform-provider-oci/blob/master/docs/Managing%20Default%20Resources.md).

### Fixed
- Fixed bug wherein policy was not destroyed and recreated when compartment is changed (#389)
- Fixed errors with terraform import because of missing vcn_id in `*.tfstate` files (internet_gateway, route_tables, dhcp_options) (#388, #379)
- Fixed error where same retry token was being used for multiple requests in some development environments when auto retries were activated (Issue #170)

### Notes
- Code refactoring was done as part of this release. Go source file names have changed, the `provider` directory has been added. Should not impact the users in any way.
- If upgrading from v1, see [this wiki](https://github.com/oracle/terraform-provider-oci/wiki/Oracle-Terraform-Provider-Name-Change) for migration steps.
- See docs for this version [here](https://github.com/oracle/terraform-provider-oci/tree/v2.0.5).

## 2.0.4 - 2017-11-2

### Added
- Host header and version to signing (#340)
- Support for block volume fast clones (#347)

### Fixed
- Examples of "oci_core_images" data source now filter on "display_name" to accommodate changes to available images (#342 and #345)

### Notes
- If upgrading from v1, see [this wiki](https://github.com/oracle/terraform-provider-oci/wiki/Oracle-Terraform-Provider-Name-Change) for migration steps.
- See docs for this version [here](https://github.com/oracle/terraform-provider-oci/tree/v2.0.4).

## 2.0.3 - 2017-10-26

### Added
- Filters for most core, IAM, and Load Balancer data sources. See [docs/Filters.md](https://github.com/oracle/terraform-provider-oci/blob/master/docs/Filters.md) for details.
- Support for Virtual Machine (VM) DB Systems
- Support for Bring Your Own License (BYOL) licensing model for DB Systems

### Notes
- If upgrading from v1, see [this wiki](https://github.com/oracle/terraform-provider-oci/wiki/Oracle-Terraform-Provider-Name-Change) for migration steps.
- See docs for this version [here](https://github.com/oracle/terraform-provider-oci/tree/v2.0.3).

## 2.0.2 - 2017-10-12

### Fixed
- Optimize service error retry behavior (#179)
- Object store fixes (#225)
- Properly handle version date in policies, ignore format changes when diffing (#230)
- Ignore case for DNS Labels (#279)
- Oci-tool migration tool fixes (#298) (#292)

### Added
- Support update and refresh on Instance and Vnic details
- File upload example
- Block volumes support for size in gigabytes (#297)
- Support for compartment renaming (#250)

### Changed
- Handle and log URL parsing errors (#277)
- Minor update to bmcs-go-sdk license
- Acceptance test refinements

### Notes
- If upgrading from v1, see [this wiki](https://github.com/oracle/terraform-provider-oci/wiki/Oracle-Terraform-Provider-Name-Change) for migration steps.
- See docs for this version [here](https://github.com/oracle/terraform-provider-oci/tree/2.0.2).

## 2.0.1 - 2017-9-26

### Fixed
- Resources are now removed from the state file if in a "terminated" state so that it is recreated on an apply (#113)
- Enable empty route rules (#68)
- Fix import of Subnet prohibit_public_ip_on_vnic
- Adds pagination to all IAM data sources
- General fixes for plans including compartments as a resource

### Added
- VNIC skip_source_dest_check property

### Notes
- If upgrading from v1, see [this wiki](https://github.com/oracle/terraform-provider-oci/wiki/Oracle-Terraform-Provider-Name-Change) for migration steps.
- See docs for this version [here](https://github.com/oracle/terraform-provider-oci/tree/v2.0.1).

## 2.0.0 - 2017-9-13

### Changed
- Changes name from terraform-provider-baremetal to terraform-provider-oci. See [this wiki](https://github.com/oracle/terraform-provider-oci/wiki/Oracle-Terraform-Provider-Name-Change) on migration steps and associated migration tool usage instructions.

### Added
* Support for Secondary Private IPs

### Notes
- If upgrading from v1, see [this wiki](https://github.com/oracle/terraform-provider-oci/wiki/Oracle-Terraform-Provider-Name-Change) for migration steps.
- See docs for this version [here](https://github.com/oracle/terraform-provider-oci/tree/v2.0.0).

## Earlier Versions
- For earlier versions, see [releases](https://github.com/oracle/terraform-provider-oci/releases).<|MERGE_RESOLUTION|>--- conflicted
+++ resolved
@@ -1,10 +1,3 @@
-<<<<<<< HEAD
-## 3.29.0 (Unreleased)
-
-### Added
-- Support for autonomous transaction database-dedicated, autonomous exadata infrastructures, autonomous container databases and maintenance runs.
-- Support for `boot_volume_size_in_gbs` argument in the `oci_instance_configuration` resource 
-=======
 ## 3.28.3 (Unreleased)
 ## 3.28.2 (June 07, 2019)
 
@@ -12,7 +5,6 @@
 - `oci_core_ipsec_connection_tunnel_management` resource to manage IPSec tunnel connection
 ### Fixed
 - `oci_core_ipsec` backward compatibility issue by removing `tunnel_configuration` property, which is reported by https://github.com/terraform-providers/terraform-provider-oci/issues/779
->>>>>>> cac0c5cd
 
 ## 3.28.1 (June 05, 2019)
 
