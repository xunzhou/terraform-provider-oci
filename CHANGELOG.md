<<<<<<< HEAD
## 4.104.1 (January 23, 2023)

### Bug Fix
- Rollback Testing v4.104.1, do not pin this version
=======
## 4.105.0 (Unreleased)

### Added
- Support for ODSC - ML Pipelines
- Support for ADB-S: Ability to Set Custom Private IP During PE Provisioning
- Support for ExaCS | Infrastructure patching v2

>>>>>>> ca170aa4
## 4.104.0 (January 18, 2023)

### Added
- Support for ExaCS Private DNS Integration
- Support for Configurable timeouts to OCI Service Mesh
- Support for ExaCC Multi-Rack storage expansion
- Support for ODSC - Model Store - Model Versioning
- Support for FSS : Support for cross region replication
### Bug Fix
- Fix for timeout urls
- Fix for container repository resource discovery
## 4.103.0 (January 11, 2023)

### Added
- DIS - support for workspace projects and folders
- Support for FAaaS Self-service refresh scheduling
- Support for Localization support and Announcements Customization Localization support and Announcements Customization
- Support for GoldenGate Additional Connection Types R2.
- Support for BDS - Cluster Profiles
### Deprecation
- Datasource oci_adm_vulnerability_audit_application_dependency_vulnerability is being deprecated use oci_adm_vulnerability_audit_application_dependency_vulnerabities instead
- Datasource oci_apm_synthetics_public_vantage_point is being deprecated use oci_apm_synthetics_public_vantage_points instead  
- Datasource oci_cloud_bridge_appliance_image is being deprecated use oci_cloud_bridge_appliance_images instead  
- Datasource oci_cloud_guard_data_source_event is being deprecated use oci_cloud_guard_data_source_events instead  
- Datasource oci_cloud_guard_problem_entity is being deprecated use oci_cloud_guard_problem_entities instead  
- Datasource oci_cloud_migrations_migration_plan_available_shape is being deprecated use oci_cloud_migrations_migration_plan_available_shapes instead  
- Datasource oci_data_labeling_service/data_labeling_service_annotation_format is being deprecated use oci_data_labeling_service_annotation_formats instead  
- Datasource oci_data_safe_alert_policy_rule is being deprecated use oci_data_safe_alert_policy_rules instead  
- Datasource oci_data_safe_audit_event_analytic is being deprecated use oci_data_safe_audit_event_analytics instead  
- Datasource oci_data_safe_audit_profile_available_audit_volume is being deprecated use oci_data_safe_audit_profile_available_audit_volumes instead  
- Datasource oci_data_safe_audit_profile_collected_audit_volume is being deprecated use oci_data_safe_audit_profile_collected_audit_volumes instead  
- Datasource oci_data_safe_discovery_analytic is being deprecated use oci_data_safe_discovery_analytics instead  
- Datasource oci_data_safe_masking_analytic is being deprecated use oci_data_safe_masking_analytics instead  
- Datasource oci_data_safe_masking_reports_masked_column is being deprecated use oci_data_safe_masking_reports_masked_columns instead  
- Datasource oci_database_management_db_management_private_endpoint_associated_database is being deprecated use oci_database_management_db_management_private_endpoint_associated_databases instead  
- Datasource oci_database_management_job_executions_status is being deprecated use oci_database_management_job_executions_statuses instead  
- Datasource oci_database_management_managed_database_sql_tuning_advisor_task is being deprecated use oci_database_management_managed_database_sql_tuning_advisor_tasks instead  
- Datasource oci_database_management_managed_database_sql_tuning_advisor_tasks_finding is being deprecated use oci_database_management_managed_database_sql_tuning_advisor_tasks_findings instead  
- Datasource oci_database_management_managed_database_sql_tuning_advisor_tasks_recommendation is being deprecated use oci_database_management_managed_database_sql_tuning_advisor_tasks_recommendations instead  
- Datasource oci_database_management_managed_database_user_consumer_group_privilege is being deprecated use oci_database_management_managed_database_user_consumer_group_privileges instead  
- Datasource oci_database_management_managed_database_user_data_access_container is being deprecated use oci_database_management_managed_database_user_data_access_containers instead  
- Datasource oci_database_management_managed_database_user_object_privilege is being deprecated use oci_database_management_managed_database_user_object_privileges instead  
- Datasource oci_database_management_managed_database_user_proxied_for_user is being deprecated use oci_database_management_managed_database_user_proxied_for_users instead  
- Datasource oci_database_management_managed_database_user_role is being deprecated use oci_database_management_managed_database_user_roles instead  
- Datasource oci_database_management_managed_databases_asm_property is being deprecated use oci_database_management_managed_databases_asm_properties instead  
- Datasource oci_database_management_managed_databases_database_parameter is being deprecated use oci_database_management_managed_databases_database_parameters instead  
- Datasource oci_database_management_managed_databases_user_proxy_user is being deprecated use oci_database_management_managed_databases_user_proxy_users instead  
- Datasource oci_database_management_managed_databases_user_system_privilege is being deprecated use oci_database_management_managed_databases_user_system_privileges instead  
- Datasource oci_devops_repository_author is being deprecated use oci_devops_repository_authors instead  
- Datasource oci_devops_repository_path is being deprecated use oci_devops_repository_paths instead  
- Datasource oci_em_warehouse_em_warehouse_etl_run is being deprecated use oci_em_warehouse_em_warehouse_etl_runs instead  
- Datasource oci_fusion_apps_fusion_environment_time_available_for_refresh is being deprecated use oci_fusion_apps_fusion_environment_time_available_for_refreshs instead  
- Datasource oci_golden_gate_message is being deprecated use oci_golden_gate_messages instead  
- Datasource oci_golden_gate_trail_file is being deprecated use oci_golden_gate_trail_files instead  
- Datasource oci_golden_gate_trail_sequence is being deprecated use oci_golden_gate_trail_sequences instead  
- Datasource oci_jms_fleet_installation_site is being deprecated use oci_jms_fleet_installation_sites instead  
- Datasource oci_opensearch_opensearch_version is being deprecated use oci_opensearch_opensearch_versions instead  
- Datasource oci_opsi_awr_hub_awr_snapshot is being deprecated use oci_opsi_awr_hub_awr_snapshots instead  
- Datasource oci_opsi_importable_compute_entity is being deprecated use oci_opsi_importable_compute_entities instead  
- Datasource oci_optimizer_profile_level is being deprecated use oci_optimizer_profile_levels instead  
- Datasource oci_optimizer_recommendation_strategy is being deprecated use oci_optimizer_recommendation_strategies instead  
- Datasource oci_osp_gateway_invoices_invoice_line is being deprecated use oci_osp_gateway_invoices_invoice_lines instead  
- Datasource oci_usage_proxy_subscription_product is being deprecated use oci_usage_proxy_subscription_products instead  
- Datasource oci_usage_proxy_subscription_redemption is being deprecated use oci_usage_proxy_subscription_redemptions instead  
- Datasource oci_usage_proxy_subscription_reward in favour of deprecated use usage_proxy_subscription_rewards instead
### Bug Fix
- Container Instances Tests and Example
- filters fix for computed list/set type
- fixed md conflicts

## 4.102.0 (December 14, 2022)

### Added
- Poll for workrequest and not workrequest and resource state due to infrequent get requests
- Support for OMA Integration with FAaaS
- Support for Launch Queue Service in OCI
- Support for Allow users to cancel work requests in Service Mesh
- Support for Database Management Support for PDB for Metrics and Perfhub
- Support for UDX Standards : Support egress only services
- Support for availability_configuration, maintenance_window_schedule
- Support for DBCS | Support X9 (Intel) for VM DB
### Bug Fix
- Appmgmt Control Service federated tests fix
- Unified agent config provider
- Autonomous Database Test Fixed

## 4.101.0 (December 07, 2022)

### Added
- Support for Golden Gate Deployment and Connection Type.
- Support for Token Authentication in API Gateway
- Support for Container Instances
- Support for Complete Terraform testing for Diagnostics using TFACTL feature
- Support for Report Scheduling Support in Data Safe audit
- Support for Devops Deployment Stage Level Parameters
- Support for Add BackupSummary compartmentId in API
- Support for Managed Read Replicas - Load Balancing
- Support for Managed Read Replicas
- Support for OPSI: ExaCS Support
- Support for MySQL Inbound replication support for filters and sources without transaction identifiers
- Support for ADBD multi-vm
- Support for Java Management Service 6.0
- Missing is_default field for API Gateway
- Support for Update Service Override for Public Logging
- Golang upgrade to 1.18.8
### Bug Fix
- Fix bug of not being able to update nodepool which uses quantityPerSubnet
- Fixing incorrect state mappings in Operator Control
- oci_datascience_model Terraform Code Documentation correction
- Empty check for optional values
- Delay in updating network firewall

## 4.100.0 (November 16, 2022)

### Added
- Support for mTLS and Scan port configuration of AVM Clusters on ExaCC
- Support for Dev and Deployment of Site Guard as Service in OCI
### Bug Fix
- auto_backup_window field is not updated for dbSystem / database resource

## 4.99.0 (November 09, 2022)

### Added
- Edge Node Support for BDS
- Support for ScanProxy in Data Flow
- [ADM-Detect] UX/API improvements
- Updated resource discovery document
- Support for ADB-S: Cross-Region Refreshable Clones
- multi vm support manual updates
### Bug Fix
- APMDomainGeneratedTests: replace deprecated map() function with tomap()

## 4.98.0 (November 02, 2022)

### Added
- Support for Oracle Process Automation (OPA) - Customer Facing Release
- Support for Logging Analytics Customer-Provided Encryption Keys
- Support for ADB-S: Restore / Clone from backup from last available timestamp
- Support for third-party scanner
- Support for filtering in resource discovery
### Bug Fix
- Update failures with SCH terraform provider

## 4.97.0 (October 28, 2022)

### Added
- Resource discovery find resources for individual step in parallel
- FoundResource variable declaration
- Concurrecy control for discovery
- maxparallel variables based on number of available cores
- Support for OCI Digital Media Services
- Support for Dev and Deployment of Site Guard as Service in OCI
- Support for Data Flow Studio support

### Bug Fix
- Document Category Fix
- removed unused/duplicate resource files
- Deprecate resource file for discoveryJobResults resource as it should not have been there
- Documentaion fix for datascience modeldeployment
- oci_mysql_mysql_configuration is missing resource discovery

## 4.96.0 (October 05, 2022)

### Added
- resource discovery for private DNS zones and rrsets
- Support for BDS - Start/Stop Cluster
- Support for OPSI Windows/Solaris support
- Support for OCI Bastions - DNS Support
- Generate terraform config for services with non zero resource only
- Id based RD without resourceType
- Support for EXACC Elastic Compute
### Bug Fix
- Support for repeated Deployments on each apply
- canaryStrategy code added to fix the issue

## 4.95.0 (September 28, 2022)

### Added
- Support for NoSQL - Add functionality in OCI console
- BDS - Support for New Compute Shapes
- Information about required policy for OpenSearch operations.
- Support for Stack Monitoring: Home page for OCI compute and Monitoring Support for TCPS
### Bug Fix
- [mysql] Terraform support DbSystem change shape without ForceNew
- Removed Computed schema struct from field is_active_data_guard_enabled for database data guard association resource

## 4.94.0 (September 21, 2022)

### Added
- Support for Data Integration Service (DIS) Feature/Enhancement Release - 22b removing one check in test
- Improve Resource discovery error messaging
- Support for Cost Management: Scheduled Reports 2.0
- Terraform support for Activate and Deactivate actions of Model Deployment
- Support for GoldenGate Display Trails and Size
- Support for VBS integration in CDTS
- Support for Oracle Cloud Bridge
- Support for Ingest Time Rules and new optional attributes in Object Collection Rule
- Support for Oracle Cloud Migrations
### Bug Fix
- update the load balancer ports
- Resource discovery bug for export drg route distribution
- Remove Rrset from resource discovery to fix duplicate resource in config

## 4.93.0 (September 14, 2022)

### Added
- Support for API Gateway Dynamic Routing
- Support for API Gateway Dynamic Authentication
- Support for API Gateway Request Based Authorization
- Import Export Artifact Datascience
### Bug Fix
- resource discovery deadlocks and improve error handling

## 4.92.0 (September 07, 2022)

### Added
- Support for preferred credentials
- Support for Exacc allow prior versions infra maintenance
- Support for Notification Per Dimension
- Support Message Entity for entity shape Support data preview for derived entity, Deprecated deleteConnectionValidation, listConnectionValidations, getConnectionValidation
- Support for new Logging integration apis for Cloudguard
- Support for resource discovery for private dns resources
- Support for export attribute as variables in Resource Discovery

## 4.91.0 (August 31, 2022)

### Added
- Support for FAAAS Service
changed for per-based autotune for block volumes
- Changes for Data Plane Events for VM/BM DBCS
- Capability to Add a SCAN Data Source as a Private DataSource to PAC, Added - Support of Network Security Groups, Added - Support Public ACL to whitelist OCI Services, Added - OAC access to Github
- Support for In-place Upgrade support

## 4.90.0 (August 24, 2022)

### Added
- Support for EM Warehouse resourceUsage API Addendum
- Support for File Filter Devops
- Support for Cloud Advisor - Organizations Support
- Changes for usage proxy service
- Support for Add Configuration variables to MDS

## 4.89.0 (August 17, 2022)

### Added
- OCI Connector Hub supports support for Logging Analytics as a target for Streaming Source
- Customer Managed Encryption Key for BDS cluster
- Data Flow - add applicationLogConfig support
- Support for Single Node SDDC
- support for E3, E4, Standard3, and Optimized3 flexible compute shapes for Data Science Jobs, Model Deployment, and Jobs

## 4.88.1 (August 11, 2022)

### Bug Fix
Fix provider registry for oracle/oci 

## 4.88.0 (August 10, 2022)

### Added
- Optimizer stats feature added
- Support for Round Robin Alerting to monitors
- ETags support for load balancer
- Support for [Terraform] OCI ElasticSearch Service OCI ElasticSearch Service
support for - ExaCC Historical MR
- Support for OIC: Instance Migration with FAaaS
- OCI Compute Support for OPSI service
- Support for Java Management Service 5.0
- Support for data science notebook session runtime configuration
- Support of Announcements Service Subscriptions
- support for rack SN as a system tag
- Support for ExaCS - Monthly Security Patching
- Support patch management
- Support for Private Access Connection in Devops Build Service
- Support for new data source TimeMaintenanceRebootDueMax
- Support for Exacc Monthly Security Patching
- support for Child Tables for NoSQL Database Cloud
- Support for listing volumes/replicas by group/replica group id. Also support to view volume group membership status
- Support for ExaCS in Opctl
### Bug Fix
supporting terraform version 0.12+ and ignoring systemTags for security zone and recipe
- enabled preserve_data_volumes in oci_core_instance delete API and host_type in opsi_host_insights_data_source list api

## 4.87.0 (August 10, 2022)

### Added
- Support of Announcements Service Subscriptions
- support for rack SN as a system tag
- Support for ExaCS - Monthly Security Patching
- Support patch management
- Support for Private Access Connection in Devops Build Service
- Support for new data source TimeMaintenanceRebootDueMax
- Support for Exacc Monthly Security Patching
- support for Child Tables for NoSQL Database Cloud
- Support for listing volumes/replicas by group/replica group id. Also support to view volume group membership status
- Support for ExaCS in Opctl

### Bug Fix
- Enabled preserve_data_volumes in oci_core_instance delete API
- Enabled host_type in opsi_host_insights_data_source list api

## 4.86.1 (July 28, 2022)

### Bug Fix
- Fix module name in go.mod

## 4.86.0 (July 26, 2022)

### Added
- Support for Standby lifecyclestate to created target for ADBS resource
- Support for new fields port, protocol, role, and ssl secret id to enable/modify database management service
- Support for Data Science - Model Deploy Omnivorous Compute/Flex shape support
- management_agents compartment_id_in_subtree and agent in pluginlist
### Bug Fix
- fix for test error logging output

## 4.85.0 (July 20, 2022)

### Added
- Support for Network Firewall
- Support for Autonomous Shared Database service wallet with GracePeriod feature during wallet rotation. Added - Support for Autonomous Shared Database service wallet with GracePeriod feature during wallet rotation.
- Support for Operations Insights VMBM API Updates
- routeTable support for IVR
- Automated default description for service examples
- Fix for rm warning in create zips script
### Bug Fix
Fixed UpdateIpsecTunnel API Default Params

## 4.84.0 (July 13, 2022)

### Added
- Support for Native Pod Networking
- Support for Point-in-time Recovery for non-HA MySQL Database System
- Support for database/db system tags, fault domains, license model, node count, private ip, and time-zone to creating data guard association (with new db system) service

## 4.83.0 (July 07, 2022)

### Added
- Support for BackupPolicy to the DBSystemSummary

## 4.82.0 (June 28, 2022)

### Added
- Data Plane Guest VM Events
- Support for safe delete
- Support for character sets for Autonomous Database on Shared Infrastructure
- Support VSS app scan settings
- Parameter `bootVolumeVpusPerGB` to Launch Instance API
- VN Path Analyzer Resource
- Operations Insights EM DataWarehouse

## 4.81.0 (June 22, 2022)

### Added
- Support for APM Configuration Options
- Support for DBM: Database Diagnostics - Alert & Attention Log, OnDemand Run ADDM
Data Labeling Service [DLS] FY22Q4 v3 Release
### Bug Fix
: Regression introduced database server datasource
- New Datasource DevopsRepoFileLineDataSource

## 4.80.1 (June 16, 2022)
### Bug Fix
- Fixed terraform crash for oci_core_route_table resource

## 4.80.0 (June 15, 2022)

### Added
- duplicate resource for backendSet with the support of list of backend
- database tools - add mysql connection support
- support for Web Application Acceleration service
- Support for onesubscription service
- quota resource locking
- ADBD time zone for database service
### Bug Fix
- Mysql - Add return body to UpdateBackup api call

## 4.79.0 (June 08, 2022)

### Added
- BM Platform Config Support
- Support for private endpoint in resource manager
### Bug Fix
- Resolve terraform not dropping resolver rules and view and async polling

## 4.78.0 (June 01, 2022)

### Added
- Support for License Manager service
- Support for Customizable realm name
- Support for ExaCC CPS offline diagnostic report
- support for flexible shapes
- support for optional Kubernetes version when creating a node pool
- Support for OKE Fault domain placement
- Changes for list dbusers and sql tuning recommendations
- Support for Auto Attach iSCSI Volumes through OCA
- Support for Capacity Reservation for OCVP
### Bug Fix
- Add nsgIds, tags and etc in updateNodePool request
- Updated description for base64encoded_content in documentation for oci_devops_deploy_artifact

## 4.77.0 (May 25, 2022)

### Added
- Support for customer managed encryption keys in Oracle Analytics Cloud
- Increase lsInventory size when creating db software image for VMBM.
- Support for Oracle Linux 8 Application Streams to the OS Management Service
- Supporting Usage plan and Subscriber in API Gateway
### Bug Fix
- Fix defaults and backwards compatibility tests
- Fix for configurationId and dataStorageSizeGB update in DbSystem

## 4.76.0 (May 19, 2022)

### Added
- Support for AMD E4 shape for VMDB
- Helm chart Support in OCI DevOps
- support for ADBD CharacterSet
- support for Service Mesh
- Terraform Changes for ADM Support in DLC Build Service
- New ADBS fields to distinguish between cross-region and local dg
- Support for Bitbucket as Source Code repository
- Data plane events ExaCC V1
### Bug Fix
- Improve description of isHighlyAvailable option for updateDbSystem operation

## 4.75.0 (May 11, 2022)

### Added
- Support for securityzones
- Updating state of closed ADG Standby to not show as Available
- Support for Resource Usage Tracking
### Bug Fix
- Fixed the test cases for APIGateway Client mTLS feature

## 4.74.0 (May 04, 2022)

### Added
- E4 Dense Availability for OCVS
- Nvme variable to LaunchInstanceShapeConfigDetails & UpdateInstanceShapeConfigDetails
- Provisioned Concurrency for Oracle Functions
- Support for App Dependency Management service
- support for rename database, added tests for extending database-name length.

## 4.73.0 (April 27, 2022)

### Added
- Support for budget organization feature
- WAF request body inspection
- VM DB Operating System & GI Upgrade
- Support for Datbase External TCPS
- Support for metering computation
- Support for dedicated Vantage points
- Support for VTAP feature in vcn service
- Support for E4 Dense - 32 and 128 Core
- Support for Stack Monitoring feature for External Database
- Support for Monitoring source feature for Service Connector Hub
### Bug Fix
- fix failing TestStackMonitoringDiscoveryJobResource_basic
- fix cloud vm cluster polling for work request.
- Add compute_nodes field to Update cloud vm cluster.

## 4.72.0 (April 20, 2022)

### Added
- Support for Stack Monitoring service
- Support for apm traces
- Support IORM operation on CloudVmCluster
- Support for Redemption Code in Oracle Support Rewards

## 4.71.0 (April 14, 2022)

### Added
- Support for cross region ADG on ADB-Shared Databases
- Support for BYOIPv6
- Support for OCPU limit for BYOL

### Bug Fix
- updated vcn_route_type documentation in drg attachment
- Data Safe Target Database lifecycle state``

## 4.70.0 (April 07, 2022)

### Added
- TF Samples for devops deployment service realated to B/G and Private Oke
- Support for osp_gateway saas invoices
- New APIs - GetRepoFileDiff and GetRepoFileLine
- Compute List Shapes API returns number of network ports
- Support for Marketplace Expansion
- Support for KMS integration with VM
- Support for JMS life cycle management
- Support for private OKE environments and blue-green/canary stages
- Support for BGP disable and BFD feature in Fastconnect service
- Support for diagnostic reboot for compute VM instances
- Alarms, Top Processes, zLinux support

### Bug Fix
- updating certificates in load balancer SSL configuration
- Data Safe test failure and resource discovery fixes

## 4.69.0 (March 23, 2022)

### Added
- Support for MySQL Database Service Deletion Policy on Db Systems
- Support for GGS Storage Utilization properties
- Support for Resource Principle Auth
- Support for shielded instance SDDC
- Support for OPSI service supporting DBCS featuer
- Support for Multi Autonomous VM Clusters in ExaCC
- Support for Data Safe Discovery and Masking
### Bug Fix
- Update kmskey and vault id separately.

## 4.68.0 (March 16, 2022)

### Added
- Support for Multi Autonomous VM Clusters in ExaCC
- Management Agent Support for Unlimited key and package types
- NLB IPv6 examples
- Support for Data Safe Discovery and Masking
- Support for DBM Storage_Management
- Support for Data Safe audit and alert
- Routing tags for database_tools tests
### Bug Fix
- Handle timeout for oke create request
- AutoScaling documentation update

## 4.67.0 (March 10, 2022)

### Added
- Support for Ignore Oracle Tags on demand from the provider
- Account Management - Finance Data (Subscriptions and Usage) osub_billing_schedule
- Account Management - Finance Data (Subscriptions and Usage) osub_organization_subscription
- Account Management - Finance Data (Subscriptions and Usage) osub_subscription
- Remove Admin user credentials from required fields during restore for Mysql service
- Account Management - Finance Data (Subscriptions and Usage) osub_usage
- Support for addOnFeatures for OCM
- Support for deployments to private clusters via build service for OKE
- Support for Auto Increment (Auto-Scale) for Storage
### Bug Fix
- Fix tests and examples for GoldenGate
- Remove system tags from oke request

## 4.66.0 (March 02, 2022)

### Added
- vcn-route-type option to drg attachment
- match_type MATCH_ALL for drg route distribution statements.
- support for Managed Egress in Notebooks and Jobs
- DBAAS EXACC - Infra Patching V2
- Support for enabling and disable High Availability in active DbSystems (MDS)
- Logging Analytics - Common Scope Filter in Dashboard

## 4.65.0 (February 23, 2022)

### Added
- Support for ShapeConfig in List Shape in Core service
- Support for DataConnectivity Service
- Support for Terraform changes for LLDP
- Support for MySQL service - Add ability to Disable Crash Recovery
- Support for Get secret content
- Support for darwin_arm64

### Bug Fix
- Missing issue routing tags for database tests
- Fix devops build service create buildRun test

## 4.64.0 (February 16, 2022)

### Added
- Support for NoSQL service supporting auto scaling pricing model
- Support for BDS instance metastore config resource and data sources
- Support for Vision service

### Bug Fix
- IPA instance pools 409 conflict issue and pool ignore size issue
- core service - fix agent_config section in core instance resource for updates

## 4.63.0 (February 09, 2022)

### Added
- Support for osp_gateway service supporting invoices and subscriptions
- Support for data science service to list fast launch job configs
- Get Secret content support

### Fixed
- Adding missing visualbuilder service code
## 4.62.0 (February 02, 2022)

### Added
- Support for Marketplace API to Get Listing id from Image id
- Supoort for ADBS cross region clone
- Update document for `devops` service
- Support for Capacity Reservation
### Bug Fix
- Failed Nodepool work requests clean up the resources created

## 4.61.0 (January 26, 2022)

### Added
support for - Cluster Network: new optional parameter to Update API
- Support for EM managed host support for Solaris/SunOS in OPSI
- Support for structured streaming for Data Flow
- Documention change for Cross Region ADG

## 4.60.0 (January 19, 2022)

### Added
- Autonomous Data Guard v2-Observer Support
- Support for Visual Builder Runtime
- Support for container engine boot volume encryption
- Support for - OCI - Data Labeling Servic
- Support For - Cross Region Volume Group Replication
- Support Scale Storage separately for DATA and RECO for VMDB
- Support for ADBS refreshable clone reconnect
- Support For - Standard Tags
- Support for allow customer to choose Dataguard type
- Support for - DevOps Project Service - fixed defined tags assertion test case fix

## 4.59.0 (January 12, 2022)

### Added
- Support for allow customer to choose Dataguard type
- Support For - Standard Tags
- Support for - DevOps Project Service - fixed defined tags assertion test case fix
- Support for BDS - Object Store Integration
- Support for IPv6 support on Network Load Balancer
- Support for NLB Support Multiple Protocol on Same Listener

## 4.58.0 (January 05, 2022)

### Bug Fix
- Reverting `ocpu_count` to be `optional` in `oci_database_cloud_vm_cluster`

## 4.57.0 (December 15, 2021)

### Added
- Support Node Replacement
- Client mTLS Support
- Support for Cloud VM cluster resource
- Support for Identity IAM DB password
- Support for OPSI AWR Hub
- Support for Data Catalog 2.2
- Support for dimensions in monitoring target
- Support for auto-stop on autonomous database

### Bug Fix
- Support for Service Manager Proxy API

## 4.56.0 (December 08, 2021)

### Added
- Support for APP MGMT : API to Discover Ebusiness suite
- Support for security baseline improvements for Java Management Service
- Support for database_db_nodes_data_source to include the attribute db_node_id
- Support for Logging Analytics Categories and Entity Topology
- Support for KMS key version in ADB-D
- Support for Golden Gate RAC databases

### Bug Fix
- Change target resource id to optional for bastion session creation

## 4.55.0 (December 01, 2021)

### Added
- Support for C3: Customer Experience Enhancements
- Support Advanced Management of ADB-S
- Support for Blockchain Platform API enhancements
- Support for cross compartment in OPSI service
- Support for DBM SQL Tuning Advisor
- Support for APM Domain termination Workflow
- Support for Advanced Management of ADB-S
- Support for Golden Gate backup size
- Support for database management users added

## 4.54.0 (November 30, 2021)

### Fixed
- Recovery from panic in getResourceOCID
- NLB Resource Discovery - Avoiding duplication for backend sets

## 4.53.0 (November 18, 2021)

### Added
- Support for Service Manager Proxy service
- Support for Oracle Cloud Advisor v2
- Support for TDE Wallet Password Optional for ExaCS and DBCS
- Support for Encrypted FastConnect

## 4.52.0 (November 10, 2021)

### Added
- Support for Operator Access Control Service

## 4.51.0 (November 03, 2021)

### Added
- Support for Identity domains
- Support for Oracle support reward service
- Database Migration data sources added
- Support for ExaCS Scan listener port customization
- Support for Database tool project

## 4.50.0 (October 27, 2021)

### Added
- Support for devops build and repository
- Support for Multi AD deployments for oci_ocvp_esxi_host
- Support for OPSI Exadata Insights add EM Managed external host support
– Support for OCI Certificates Integration with Load Balancer

## 4.49.0 (October 20, 2021)

### Added
- Support for Non-CDB to PDB Conversion
- support to provide database software image as user input while creating db system from backup
- Support for db_unique_name and SID for primary and standby in DG association
- Support for Logging Analytics Cedar Release
- Support for VM Node Subsetting

## 4.48.0 (October 13, 2021)

### Added
- Support for APM Configuration Service
- Support for network_configuration in oci_apm_synthetics_monitor resource
- Support for WAF service
- Support for Log Analytics Scheduled Tasks
- Support for Data Labeling Service
- Support for oci_log_analytics_log_sets_count data_source
- Support for Server side encryption using object specific KMS key

## 4.47.0 (October 06, 2021)

### Added
- Support for MySQL MDS Outbound replication added
- Support for GoldenGate deployment upgrades
- Support for scheduled job status in database management
- Operator driven backup
- Gateway plugin support for Management Agent

## 4.46.0 (September 29, 2021)

### Added
- Support for oneWay TLS support for ADBS
- Support for Functions Network Security Group
- Support for Signed Image Functions
- Support for NSGs in API Gateway
- Migrate Data Safe service console to OCI console
- Publisher Map feature Monitoring added to Email

### Deprecated
-  Database Migration service will be deprecated

## 4.45.0 (September 22, 2021)

### Added
- Support for source path based upload in `oci_generic_artifacts_content_artifact_by_path` 

## 4.44.0 (September 15, 2021)

### Added
- Support InstanceConsoleConnection API with new serviceHostKeyFingerprint Property 
- Support for Data science ML jobs added
- Support for Logging Analytics Import Custom Content

### Notes
- Disabled resource discovery on resource `oci_core_drg_route_distribution_statement`
- Support for Shielded instances added to `core` resources

## 4.43.0 (September 08, 2021)

### Added
- Support change compartment using lifecycle state
- Support retry for Eventually consistency failure
- Support for Count API added to `os_management` resource
- Support for cloud databases in Database Management
- Support for Metrics and Perfhub for BM/VM and ExaCS 

## 4.42.0 (September 01, 2021)

### Added
- Support for reporting in osmanagement

## 4.41.0 (August 25, 2021)

### Added
- Support for Custom Listener Port added to `database`
- Support ignore API key when using InstancePrincipal authentication

## 4.40.0 (August 18, 2021)

### Added
- Support for service AI Anomaly detection added
- Support for container scan recipe and target for vulnerability scanning.

## 4.39.0 (August 11, 2021)

### Added
- Support for network error retry
- Documentation updated for Log Analytics Management Dashboard

### Fixed
- Removed default value for `assign_private_dns_record` in `oci_core_vnic_attachment`

## 4.38.0 (August 04, 2021)

### Added
- Support for metastore integration added to `dataflow`
- Support for Cross-Region Copy of Volume Group Backups in `core` added
- Support for Network Bonding added to `ExaCS`
- Support for ODSC - Model Store V2	
- Support for `oci_log_analytics_log_analytics_object_collection_rule` resource

## 4.37.0 (July 28, 2021)

### Added
- Support for oci_metering_computation_custom_table
- Support for ExaCS Customer Contact
- Support for Email Authentication: DKIM API

### Fixed
- Update issue in `oci_database_autonomous_database` - Issue [1417](https://github.com/oracle/terraform-provider-oci/issues/1417)

## 4.36.0 (July 21, 2021)

### Added
- Support for Data Guard Protection Modes
- Support for ExaCC GI upgrade
- Support for ExaCC DOMU OS Update

## 4.35.0 (July 14, 2021)

### Added
- Support for Oracle distribution of Hadoop with Big Data service
- Support for APM Synthetics service added
- Support for Regional VLANs added to `core`
- Support added for VCN DNS Namespace Collision Remediation

### Deprecated
- Field `tsig` has been removed from `oci_dns_zone` resource and will be a breaking change for customers who have it defined in their Terraform configuration file

## 4.34.0 (July 07, 2021)

### Added
- Support for Starter license type for OCE

## 4.33.0 (June 30, 2021)

### Added
- Support for OKE Network Security Group (NSG)
- Support for Metastore in Data Catalog
- Support for ATP-D: Fractional OCPUs
- Support for Developer Lifecycle CD Service

## 4.32.0 (June 23, 2021)

### Added
- Support for Pluggable Database added
- Support for APM Domain service added
- Support for Database Migration service added

## 4.31.0 (June 16, 2021)

### Added
- Support for Data Safe target database registration
- Support for Elastic storage for ExaCC
- Support for Migrate VCN status added to container engine
- Support for Spark 3.0 added in data flow

## 4.30.0 (June 09, 2021)

### Added
- Support for Higher performance volumes added to `core`
- Support for End-to-end encryption for Bare Metal hosts to `core`
- Support for Java Management Service

### Fixed
- Removed `oci_artifacts_container_configuration` from resource discovery due to its non-applicability.
- Fix documentation for `oci_mysql_heat_wave_cluster` and `oci_core_drg_attachment`

## 4.29.0 (June 02, 2021)

### Added
- Support create an endpoint for listing fully hydrated NSGs attached to a given VLAN
- Support ADBS: Customer Managed Keys (Integration Key Management System)
- Support for Operations Insights External Databases added
- Support for Custom Images in Databases resource

### Fixed
- Doc update for `export_set` resource in `file_storage`
- Fixed skewed doc rendering for `analytics` resources
- Fixed functions to send `traceConfig` only when updated in update request
- Doc update for `oci_core_ipsec_connection_tunnel_management` examples

## 4.28.0 (May 26, 2021)

### Added
- Support API Gateway Request Validation policies
- Support HCX Enterprise Add-on for `OCVP` service
- Support for Dynamic Limits
- Support for Bastion Service
- Support charge for Container Images and Generic Artifacts 
- Support for Generic Artifacts Service
- Support Update `DrgAttachment` of types `Virtual_Circuit`, `RPC` and `IPSec`
- Support for E3 Flex Notebooks added to `datascience`
- Support for Non-Rolling patch mode added to `database_maintenance_run_resource`
- Support for update compartment for `oci_core_default_security_list`, `oci_core_default_dhcp_options`, `oci_core_default_route_table`
- Support for Charge for Custom Images in core resource

## 4.27.0 (May 19, 2021)

### Added
- Support for `OPSI` service
- Support for Spark Submit added in Data Flow

## 4.26.0 (May 12, 2021)

### Added
- Support for ADB on ExaCC | Infra Patching (DOMU-GI)

## 4.25.0 (May 05, 2021)

### Added
- Support for Marketplace-Service Catalog
- Support for Extending DRG with local and cross-tenancy peering added
- Support for Response Caching to API Gateway

### Fixed
- Fixed update and destroy operations for management resources for external databases
- Fixed retry behavior for database and db_home resources to honor user timeouts 
- Added Operations Insights doc update to `autonomous_database` resource
- Fixed backward incompatibility of vcn resource caused due to `is_ipv6enabled` field

## 4.24.0 (April 29, 2021)

### Added
- Support for opting out of DNS when launching `core_instance` 
- Support for Cluster Network Resize
- Support for Intelligent Tiering in added to `Object Storage`
- Support for Relax Parameters for VLAN and make vcnId as optional for LIST VLAN API
- Support for CloudGuard features release
- Support for RAC External Database for DB Management
- Support for Application Performance Monitoring for `functions` 
- Support for database parameters for external databases

### Notes
- Due to [Terraform Updates for HCSEC-2021-12](https://discuss.hashicorp.com/t/terraform-updates-for-hcsec-2021-12/23570), some Terraform CLI versions may fail GPG checks with errors as new providers are released.

## 4.23.0 (April 21, 2021)

### Added
- Support for customer option for live migration added to `core_instance` and `core_shape` resources
- Support for `customer_contacts` in autonomous database - shared
- Support for graph_studio_url in `oci_database_autonomous_database`

## 4.22.0 (April 14, 2021)

### Added
- Support for VCN API: include OCID of Local Peering Gateway in return model
- Support for Streaming analytics in OCI Connector Hub
- Support for IPv6
- Support for IPv6 with fastconnect
- Support for Compute preemptible Instances
- Support for MDS High Availability
- Support for Micro VM shapes added to `core_instance` and `core_instance_configuration` resources
- Support for WAF legacy DNS naming scheme migration
- Support for fractional usage in limits
- Support for Oracle Cloud VMware Solution Flexible Billing

### Fixed
- Fixed functions resource to sync `image_digest` with `image` appropriately
- Removed incorrect document for `oci_data_safe_on_prem_connectors_configuration`. Issue [1344](https://github.com/oracle/terraform-provider-oci/issues/1344)
- Property `ipv6cidr_block` and `ipv6public_cidr_block` are removed from `oci_core_vcn`
- Property `ipv6public_cidr_block` is removed from `oci_core_subnet`

## 4.21.0 (April 07, 2021)

### Added
- Support for Container Image Signing
- Support for Scheduled Compute Instance Suspension
- Support for KMS Cross Region Replication
- Support for Casper - Enhancing PARs
- Support for ExaCC | Software Images
- Support for Cross-region asynchronous volume replication
- Support for Compute DVH E3 shape added
- Support for Container Engine Image Signing and Deploy Authorization
- Support for `routing_policy` added to `virtual_circuit` resource

### Notes
- The OCI Terraform provider no longer automatically retries operations after receiving an HTTP 404 error. If your Terraform configurations expect automatic retries in this scenario, you should update them accordingly.

## 4.20.0 (March 31, 2021)

### Added
- Support for VMware vSphere 7.x to Oracle Cloud VMware Solution added
- Support for Cost Analysis: Forecasting added
- Support for OCI Vulnerability Scanning Service
- Support for artifacts container image datasource

### Fixed
- Fixed `image_digest` field update behavior causing issues in `functions` resource

## 4.19.0 (March 24, 2021)

### Added
- Support for Maintenance Windows History in `database`
- Support save report in cost analysis
- Support for Capacity Reservations
- Support for Renaming Analytics Service to HeatWave
- Support for Marketplace-Community Catalog
- Support for Network Load Balancer

### Fixed
- Doc update for `image_digest` and `image` fields in `functions` resource

## 4.18.0 (March 17, 2021)

### Added
- Support for updating instance type in `oci_oce_oce_instance`
- Support for private native vcn clusters to `container_engine`
- Support for HTTP2 and Advance Rules Sets added to `load_balancer`
- Support for Data Science - Model Deployment

## 4.17.0 (March 10, 2021)

### Added
- Support for SMS notifications for ONS
- Support for publisher maps for service connector
- Support to attach and detach instances to `oci_core_instance_pool` 
- Support for GoldenGate service
- Support for unified agent configuration added to `oci_logging` service
- Support for Big Data Auto Scaling

## 4.16.0 (March 03, 2021)

### Added
- Support for File storage file system clones
- Support for Log Analytics Entities
- Support for Log Analytics Log Groups

## 4.15.0 (February 24, 2021)

### Added
- Support for New compute shape E4-Dense
- Support for Cloud Advisor Fix It actions for V1 recommendations
- Support for Cloud Advisor customization at resource/compartment level
- Support for `artifacts` service

## 4.14.0 (February 17, 2021)

### Added
- Support for customer self-service allow-listing for service ingress through the load balancer added to `integration` service
- Support for DNS api added to `database`

## 4.13.0 (February 10, 2021)

### Added
- Add list to existing API (Erratum) to OS Management Service
- Support for Database Performance and Management DB Admin
- Support for instance agent plugin configuration
- Support for DBaaS One-off Patching
- Support for `options` in `oci_database_database_upgrade`
- Support for Adjustable Time Periods added to `Budgets` service
- Support new error format

### Fixed
- Fixed Terraform init failure for resource discovery

## 4.12.0 (February 03, 2021)

### Added
- Support for Infrequent Access object storage tier added
- Support for NG-VPN Multiple Encryption Domain and Public Logging
- Support for ExaCC Customer Contacts Phase 2 added
- Support for OnPrem database

### Notes
- Update Resource discovery Partial Success Exit status from 2 to 64

## 4.11.0 (January 27, 2021)

### Added
- Support Asymmetric Keys in KMS
- Support for Blockchain API improvements
- EXaCC ADBD Data Guard + ACL Support
- Support for Cross-Region Copy for Volume Group Backups
- Support Private Endpoints Reverse Connection and Vanity URL for analytics instances

## 4.10.0 (January 20, 2021)

### Added
- Support for Log Analytics as a destination

### Fixed
- Pending lifecycle state polling elimination fixed

## 4.9.0 (January 13, 2021)

### Added
- Support update of cidr_blocks for core vcn resource`cidr_blocks` - The list of IPv4 CIDR blocks the VCN will use. 

## 4.8.0 (January 06, 2021)

### Fixed
- Fixed typo in load balancer shape. Issue [#1252](https://github.com/oracle/terraform-provider-oci/issues/1252)

## 4.7.0 (December 16, 2020)

### Added
- Update document for service `audit`
- Support for Flexible Load Balancer
- Support for KMS filter listKeys based on KeyShape added
- Support for ADBS Apex added
- Support for Platform Integration: KMS Integration-Exadata (Phase 1)
- Support for Management Dashboards Import

### Deprecated
- Data source `oci_database_autonomous_database_wallet` is being deprecated in favor of resource `oci_database_autonomous_database_wallet` 

### Fixed
- Fix `idcs_access_token` as `required` now. Note that this will break current import scenario, user need to add `idcs_access_token` to Terraform config.
[Github issue 1264](https://github.com/oracle/terraform-provider-oci/issues/1264)

## 4.6.0 (December 09, 2020)

### Added
- Support for `metadata` field added to `identity_provider` datasources in `identity` service
- Support for vanity hostnames in `oci_integration_integration_instance`
- Support for Exacc infrastructure patching operation
- Support for Flex components added in database

## 4.5.0 (December 02, 2020)

### Added
- Support for management agent availability histories and status
- Support for MySQL `db_system_snapshot` added
- Support for Blockchain Platforms API updates
- Support for MySQL Inbound Replication
- Data Safe support for On-Premise Oracle Databases
- Support for VM DB Upgrade

## 4.4.0 (November 18, 2020)

### Added
- Support for Autonomous DG on ExaCC
- Support for UX Enhancements to Backup,restore,clone
- Support for returning email verification and login time information for identity users
- Support for Flexible memory in `oci_containerengine_node_pool`

### Deprecated
- The `mysql_version` attribute in `oci_mysql_mysql_db_system` is now deprecated

## 4.3.0 (November 12, 2020)

### Added
- Support for ADBS free DB version details
- Support for MySQL Analytics added
- Support for Private DNS Names added
- Support for feature of expanding and shrinking of Subnet and VCN
- Support for Network ACLs for ExaCC ADB
- Support for `reserved_ips` in `oci_load_balancer`
- Support for `Resource Discovery` added for `management_agent` service
- Support for ExaCS - DB Software Images
- Support for `TDE Wallet Password management` added for `database` service
- Support `Resource Discovery` for `apigateway certificate` resource added

### Fixed
- Fix ExaCS cloud VM cluster as source of `oci_database_db_home` resource creation. ExaCS cloud VM clusters can be specified
as source using `vm_cluster_id` and `SOURCE=VM_CLUSTER_NEW`.
[Github issue 1218](https://github.com/oracle/terraform-provider-oci/issues/1218)

## 4.2.0 (November 04, 2020)

### Added
- Support for `syslog_url` in `oci_functions_application` resource
- Support for OCI Optimizer service
- Support for metering subscription sharing
- Support for Free Tier in NoSQL Database Cloud Service
- Support for lifecycle policy for object versions
- Support for `memory_in_gbs` in `oci_core_instance_configuration`

## 4.1.0 (October 28, 2020)

### Added
- Support for reading OBO token from local file
- Support for Oracle Key Vault with ExaCC

### Fixed
- Fix an issue where identity user resource panics if an invalid API key configuration is given
- Allow `~` home directories to be specified in private_key_path of provider oci blocks 

## 4.0.0 (October 21, 2020)

### Added
- HCX Support for Oracle Cloud VMware Solution
- Support for Operations insights added to `autonomous_database` resource
- Support for SCH doc link update

### Fixed
- Updated id for data sources to deterministic value compatible with v0.13

### Deprecated
- `oci_dns_record` resource and datasource is deprecated in favor of  `oci_dns_rrset` resource and datasource

### Notes
- Upgrade to Terraform Plugin SDK v1.15.0
- Resource discovery now requires Terraform CLI. For more details on how to provide the CLI, refer to [resource discovery prerequisites](https://registry.terraform.io/providers/oracle/oci/latest/docs/guides/resource_discovery#prerequisites) 

## 3.97.0 (October 14, 2020)

### Added
- Support for Setting up standby in an existing DB home
- Support for logging saved search added
- OpenAPI Support in API Gateway
- Support for Autonomous Database with Dedicated Infrastructure - Autonomous Data Guard
- Support for `Resource Discovery` added for `Logging` service

## 3.96.0 (October 07, 2020)

### Added
- Support for ExaCS: X8M RoCE
- Support for Instance Metadata Service Security Header added
- Support added for KMS Integration in Dedicated Autonomous Database
- Updated `core_instance_configuration` resource to support instance options
- Support for NRI Japan Changes for Consumer Marketplace

## 3.95.0 (September 30, 2020)
- Support for query parameters added to `object_storage` `object` resource
- Support for custom certificates added to `apigateway` `certificate` resource
- Support added for update Instance Console Connections
- Support added for `oci_core_public_ip_pool` resource and `byoip` data source

### Fixed
- Fix resizing of boot_volume in `oci_core_instance` resource for `source_type` bootVolume

## 3.94.0 (September 23, 2020)

### Added
- Support for ExaCC Customer Contacts
- Support for KMS Software Keys added
- Open mode and Permission level added to autonomous database resource
- Support for Flexible Infrastructure - Flexible Memory
- Support for resizing of boot_volume in `oci_core_instance` resource

### Fixed
- Fix logging to provide better feedback to the user to contact service when there are 401 and 500 status codes as response

## 3.93.0 (September 16, 2020)

### Added
- Support for load balancer shape update added
- Support for DBaaS Custom DB Image
- Support for consumption_model in `oci_integration_integration_instance` resource
- Support for CloudGuard

### Notes
- Examples updated to Terraform v0.12 syntax

## 3.92.0 (September 09, 2020)

### Added
- Support for patching in ADB-D: datasource `oci_database_autonomous_container_patches` for autonomous container databases
- Support for patching in ADB-D: Retrieving patch info from patchId
- Support for Policy based Request/Response transformation
- Support for Management agent service
- Support for Public logging service
- Support for logging in API Gateway Service
- Support for Service Connector Hub
- Support resource discovery for `Compute Image Capability Schema `
- Support to configure automatic retries to `core_instance` resource 

### Deprecated
- The `delete_object_in_destination_bucket` attribute in `oci_objectstorage_replication_policy` is now deprecated

## 3.91.0 (September 02, 2020)

### Added
- Support for Network Source Restrictions
- OKE Support for the AMD ROME Adoption
- Support for VM DB System Cloning
- Support for DBAAS ADB Serverless Refreshable Clone
- Support for LBaaS Cipher Suite Configuration

### Fixed
- Fix imports when oci_database_db_system is missing a primary db_home. Previous behavior resulted in unusable state file after 
importing such db_systems. New behavior will put an empty placeholder in the state file to allow comparison with configs.

## 3.90.1 (August 26, 2020)

### Fixed
- Fix nil panic error in oci_database_backups data source, which results in discovery errors

## 3.90.0 (August 19, 2020)

### Added
- Support to export the allowed values for `services` argument for Resource Discovery in json format
- Support for DataGuard -Gen 2 Exadata Cloud at Customer (ExaCC)-V2
- Support for customer choice to not recover VM on hypervisor reboot
- Support for OKE Node Pool Boot Volume Sizing
- Support for data flow private endpoints added
- Support for change node shape for Big Data Service

### Fixed
- Fix lifecyclestate logging to provide better feedback to the user with the OCID of the resource

### Discontinued
- Discontinuing deprecated Autonomous Data Warehouse resources / datasources `oci_database_autonomous_data_warehouse`, `oci_database_autonomous_data_warehouse_backup`

## 3.89.0 (August 12, 2020)

### Added
- Object Lifecycle Management support for Multipart Uploads Cleanup
- Support for Autonomous JSON database added
- Support resource discovery for Blockchain resources
- Support Data Catalog 1.0.3 Release
- Support for change network access in Autonomous Database private endpoint 

### Fixed
- Fix cross-region copy work request lookup for `oci_objectstorage_object`

## 3.88.0 (August 05, 2020)

### Added
- Support for version fields to `cluster_details` in `bds_instance`
- Support for `waas_protection_rule` resource

### Fixed
- Fix `lifecycle_details` in datasource `blockchain_platforms`

## 3.87.0 (July 29, 2020)
### Added
- Support for Automatic performance/cost tuning - Phase 1: Detach/attach optimization
- Support for ADB-D | Patching - Patch Now
- Support for making `launch_options` and `fault_domain` updatable in `oci_core_instance`
- Support for resource `oci_core_compute_image_capability_schema` and datasources `oci_core_compute_global_image_capability_schema` and `oci_core_compute_global_image_capability_schemas_version`

## 3.86.0 (July 22, 2020)

### Added
- Support for BYOL in `oci_oce_oce_instance`

## 3.85.0 (July 15, 2020)

### Added
- Support for DBaaS -  ADB - Serverless Extreme Availibility
- Support for Switchover action in autonomous database added
- Support for datasource of `core` with optional `vcn_id`
- Support for Oracle Blockchain Platform service
- Support for resource discovery of vlan resource

## 3.84.0 (July 08, 2020)

### Added
- Support `name` field to Identity Provider Group Summary response
- Support for ADB-S: Private Endpoint
- Support for `register` and `reregister` to `datasafe` in `Autonomous database - Dedicated` resources
- Support for `network_endpoint_details` in `oci_analytics_analytics_instance` resource

## 3.83.1 (July 03, 2020)

### Fixed
- Reverted the default value to `true` for `assign_public_ip` in `oci_core_instance` resource

## 3.83.0 (July 01, 2020)

### Added
- Support for Metering Computation service
- Support for Oracle Cloud VmWare Provisioning service
- Support for Virtual LAN in core service
- Support for HTTP Header in load balancer rule set
- Support for new optional parameters in `oci_core_instance_configuration`
- Support for DBaaS One-off patching
- Support resource discovery and import for `ons_subscriptions` resource
- Support resource discovery for `oci_objectstorage_replication_policy` resource
- Support for specifying the retry timeout duration for API errors in resource discovery using argument `retry_timeout` in the export command. The default retry duration is 15s.
- Support for `MySQL` resource discovery

## 3.82.0 (June 24, 2020)

### Added
- Support for MySQL service added
- Support harvesting sources with Private IPs for resource `datacatalog`
- Support `dataflow_archive_uri` for service `dataflow`
- Support for Data Integration Service
- Support for Tags in Shared DB Home resource
- Support `oci_database_autonomous_vm_cluster` for service `database`
- Support for `mount_type_details`, `mount_type`, `nfs_server` and `nfs_server_export` attributes in `oci_database_backup_destination` resource
- Support resource discovery for `ons` resources
- Support resource discovery for `analytics` resources
- Support resource discovery for `dns` resources
- Support datasource for `oci_dns_rrset`
- Support resource discovery for `oci_dataintegration_workspace` resources

### Fixed
- Fix issue where discovering object storage buckets without lifecycle policies, results in an error

### Notes
- `mount_type_details` attribute needs to be set when `type` attribute is set to `NFS` in `oci_database_backup_destination` resource

## 3.81.0 (June 17, 2020)

### Added
- Support Token base security authentication
- Support for Scheduled Autoscaling
- Support for `dbVersion` field in Autonomous databases Container database resources
- Support for Archive Log Backup and Point in time restore
- Support resource discovery for `datacatalog` resources
- Support resource discovery for `dataSafe` resources
- Support resource discovery for `integration` resources
- Support resource discovery for `marketplace` resources
- Added resource discovery support for `oce` resources
- Support resource discovery for `oda` resources
- Support resource discovery for `datascience` resources
- Support resource discovery for `oci_objectstorage_object`, `oci_objectstorage_object_lifecycle_policy`, `oci_objectstorage_preauthrequest` resources
- Support restore from file for `kms` resources

### Fixed
- Fixed plan failure in case of missing required attributes in resource discovery. Placeholder values will be added for missing required attributes and the attributes will be added to `lifecycle ignore_changes`
 
## 3.80.0 (June 10, 2020)

### Added
- Support resource discovery for `waas` resources
- Support resource discovery for `database` resources: exadata infrastructures, vm clusters, backup destinations, databases, database backups
- Support resource discovery for `dns` resources
- Support addition of File Server capability to `oci_integration_integration_instance`
- Support for MultiVM-Gen 2 Exadata Cloud at Customer
- Support for `dbVersion` field added to Autonomous Database back resource
- Support for patch and patch history in `database_vm_cluster`
- Support resource discovery for `monitoring` resources
- Support resource discovery for `identity` resources
- Support resource discovery for `dataflow` resources
- Added `oci_dns_rrset` resource to support DNS RRSet

### Fixed
- updated `static_routes` attribute to be empty in `oci_core_ipsec` resource

## 3.79.0 (June 03, 2020)

### Added
- Support resource discovery for `budget` resources
- Support resource discovery for `file storage` resources
- Support resource discovery for `core` resources
- Support resource discovery for `nosql` resources
- Support resource discovery for `osmanagement` resources
- Support Expansion: US customers can launch in all regions
- Support for Enhance Marketplace Get Package API

### Fixed
- Fixed the state for NSG rule tcp options, tcp options were not getting written to state
- case insensitivity for domain in `oci_dns_record` and `oci_dns_steering_policy_attachment`
- Fixed the documentation in resource `oci_bds_bds_instance`

## 3.78.0 (May 27, 2020)

### Added
- Support resource discovery for `streaming` resources
- Support resource discovery for `healthChecks` resources
- Support resource discovery for `events` resources

### Fixed
- Fixed DNS outage causing problems for DNS records
- Fixed string values to escape TF characters in resource discovery
- Fixed backwards-compatibility issue in multi-provider (i.e. multi-region) scenario with Terraform v0.11 

## 3.76.0 (May 19, 2020)

### Added
- Support resource discovery for autoScaling resources
- Support for exposing `private_endpoint` in `oci_database_autonomous_database`
- Support for JWT Validation in API Gateway Service
- Support for `os_family` attribute in `oci_osmanagement_managed_instance_group` resource
- Support for `os_family` and `is_reboot_required` attributes in `oci_osmanagement_managed_instance` datasource
- Support for oci core image datasource
- Support resource discovery for `containerengine` service

### Fixed
- Fixed the delegation support in resource `oci_file_storage_mount_target`

## 3.75.0 (May 13, 2020)

### Added
- Support resource discovery for limits resources
- Support Terraform v0.12 syntax for resource discovery. Default is now v0.12 for generated configurations. 
- Support resource discovery for functions resources

### Fixed
- Add missing attributes for `oci_file_storage_mount_target` import [Github issue #1037](https://github.com/oracle/terraform-provider-oci/issues/1037)
- Fixed the diff for `whitelisted_ips` arguments order in `oci_database_autonomous_database` resource [Issue #1050](https://github.com/oracle/terraform-provider-oci/issues/1050)
- Fixed the `placement_configs` order mismatch in `oci_containerengine_node_pool` [GitHub issue #1045](https://github.com/oracle/terraform-provider-oci/issues/1045)
- Fixed Instance Metadata examples to use the Instance Metadata Service version 2

## 3.74.0 (May 06, 2020)

### Added
- Support for update `license_model` in `oci_database_db_system`
- Support for ADB-S Version Upgrade 19c (manual)
- Support restore feature for key and vault

### Fixed
- Fix `streaming_stream_pool_resource` send empty key

## 3.73.0 (April 29, 2020)

### Added
- Support for Start/Stop `oci_integration_integration_instance`
- Support compartmentId query for service marketplace
- Support for Oracle Data Safe Service

## 3.72.0 (April 22, 2020)

### Added
- Support for resource discovery in Big Data service
- Support for Scheduled Cross-Region Backups in `oci_core_volume_backup_policy`
- Support Closing InstanceConfigurationLaunchInstanceDetails parity gaps with LaunchInstanceDetails 
- Support Flexible Infrastructure - Flexible VM Instance
- Support for object versioning in Object Storage 
- Support for `is_free_tier_enabled` attribute in `oci_database_autonomous_db_versions` data source
- Support for `maintenance_window` in `oci_database_db_system` resource for ExaCS infrastructure

### Fixed
- Update `cpu_core_count` with the other attributes in `oci_database_db_system` resource [Github issue #1026](https://github.com/oracle/terraform-provider-oci/issues/1026)

### Notes
`oci_streaming_stream_archiver` data source and resource were not supported by the service and removed from the provider since v3.72.0

## 3.71.0 (April 16, 2020)

### Added
- Support for private customer onboarding and delayed upgrade in `oci_oce_oce_instance`
- Support private stream pools and custom KMS key integration in streaming service

## 3.70.0 (April 08, 2020)

### Added
- Support for non-default profiles for credentials
- Support for limits and usage data source in KMS
- Support for Allowing resources to be moved between compartments in dataflow application
- Support for `InstancePrincipal` and `InstancePrincipalWithCerts` auth mode in Resource discovery

## 3.69.0 (April 01, 2020)

### Added
- Support for pod security policy in kubernetes
- Support for Oracle Big Data Service
- Support for application definition parameters update in dataflow application
- Support for Cross Region Replication
- Support for Secrets Management Service's `oci_vault_secret` and `oci_vault_secret_version` datasources
- Support for Retention Rules that control object immutability

## 3.68.0 (March 25, 2020)

### Added
- Support for creating DB from backup in DBAAS
- Support for OCI WAF version 1.2
- Support for WAF URL in `oci_oce_oce_instance` for disaster recovery

## 3.67.0 (March 19, 2020)

### Added
- Support for Handling the VM (hypervisor) reboots info shared with the customer
- Support for VM 20c Preview in DBAAS
- Support for console connection for db nodes in BM and VM db systems

## 3.66.0 (March 11, 2020)

### Added
- Support for budget alerts service integration with events service

## 3.65.0 (March 04, 2020)

### Added
- Support for updating `shape` attribute in `oci_database_db_system` resource
- Support for CPE builder on IPSec console
- Support for exposing `private_ip` and `fault_domain` for OKE cluster node 

## 3.64.0 (February 26, 2020)

### Added
- Support Functions integration for ONS service
- Support IP-based policy for Identity Service
- Support Extensions to Tenancy, User, Group entities in IAM
- Support private access in `oci_database_autonomous_database` resource

## 3.63.0 (February 19, 2020)

### Added
- Support update DNS name for Events
- Support for Oracle NoSQL Database Cloud
- Support for exporting `pay_go_strategy` and `package_type` attributes in `oci_marketplace_listing_package`, `oci_marketplace_listing_packages` datasources
- Support for `storage_management` attribute in `oci_database_db_versions` datasource
- Support for `instance_usage_type` attribute in `oci_oce_oce_instance` resource

## 3.62.0 (February 12, 2020)

### Added
- Support for Proxy Protocol for `oci_load_balancer_listener`
- Support for specifying db version while creating a database for ADB Serverless

## 3.61.0 (February 05, 2020)

### Added
- Support for Data Science service
- Support for Data Catalog Cloud Service
- Support for Data Flow Service

### Fixed
- Address issue where budget resource `time_spend_computed` attribute results in error [Github issue #966](https://github.com/oracle/terraform-provider-oci/issues/966)

## 3.60.0 (January 29, 2020)

### Added
- Support `shape` property as customer input for `oci_database_data_guard_association`.

## 3.59.0 (January 22, 2020)

### Added
- Support for creating `oci_database_autonomous_database` resource by cloning from a backup of an existing Autonomous Database.
- Support for a new field `redundancy_status` in resource `core_drg_resource`.

## 3.58.0 (January 15, 2020)

### Added
- Support for `description` field in networking routing rules in `oci_core_route_table` and `oci_core_security_list`
- Support for Stop/Start Digital Assistant Instance
- Support for `oci_database_database` resource for exadata infrastructure

## 3.57.0 (January 09, 2020)

### Added
- Support for change in `corporate_proxy` parameter in `oci_database_exadata_infrastructure`
- Support for `maintenance_window_details` attribute in `database_autonomous_container_database` resource and datasource

### Fixed
- Support of the deprecated `node_image_id`, `node_image_name` attributes in `oci_containerengine_node_pool` resource for Terraform v0.11

## 3.56.0 (December 18, 2019)

### Added
- Support VM Instance resizing with reboot in `oci_core_instance` resource
- Support for improved custom image support in  `oci_containerengine_node_pool` resource
- Support for Kafka compatibility in Oracle Streaming Service
- Support for Cross-region boot volume backups
- Support for `is_management_disabled` attribute in `oci_core_instance` and `oci_core_image` resources and datasources
- Support for `dns_tsig_key` resource and datasources
- Support for Economy vaults in Key management service
- Support for API Gateway Service
- Support for Marketplace
- Support for OS management service
- Support for delete OCE instance without IDCS token 

### Notes
Starting with this version, the terraform-provider-oci supports VM Instance resizing with reboot. Resizing can only happen within the shapes of same family. The shapes much be compatible with the image and the instance should not be associated to any `dedicated_vm_host_id`.

## 3.55.0 (December 11, 2019)

### Added
- Support Etag in `oci_objectstorage_objects` resource
- Support for Network Security Groups in `oci_file_storage_mount_target` resource
- Support for multi-attach for block storage
- Support for cache control and control-disposition headers in `oci_objectstorage_object`
- Support for OCID in Bucket Resource

## 3.54.0 (November 27, 2019)

### Added
- Support for Autonomous Database maintenance window
- Support for `oci_database_autonomous_exadata_infrastructure_ocpu` datasource to get details of the OCPUs for the specified Autonomous Exadata Infrastructure instance

### Fixed
- Fixes an issue in resource discovery when duplicates of the same service are specified to the `-services` argument
- Support and validation for the `ike_version`, `routing` attributes in `oci_core_ipsec_connection_tunnel_management` resource

## 3.53.0 (November 20, 2019)

### Added
- Support for creating `oci_database_autonomous_database` resource with the specified `whitelisted_ips`
- Support for `customer_asn` attribute in `core_virtual_circuit` resource
- Support for fault domains in `core_instance_pool` resource 
- Support for URL Redirect Feature in `oci_load_balancer_rule_set` resource

### Deprecated
- Virtual Circuit resource: The `customer_bgp_asn` attribute is now deprecated. Please use the `customer_asn` instead.

## 3.52.0 (November 13, 2019)

### Added
- Support for specifying compartment ID for container engine options APIs
- Support for console access to APEX and SQL Dev in autonomous databases
- Support for Volume Performance Units in `oci_core_boot_volume` and `oci_core_volume` resources
- Support for data safe integration in `oci_database_autonomous_database` resource

### Fixed
- Fixed `time_deletion_of_free_autonomous_database` and `time_reclamation_of_free_autonomous_database`attributes in `oci_database_autonomous_database` resource
- Fix `ssh_public_keys` for DB systems and vm clusters, so that they are TypeSet. Otherwise, the service may return SSH keys out of order, which could result in plan diffs.
- Extend the default operation timeout for DB backups to 1 hour, as current default of 15 minutes could possibly lead to early timeout.

## 3.51.0 (November 06, 2019)

### Added
- Support for updating `assign_public_ip` attribute in `oci_core_instance` resource
- Support for Oracle Analytics cloud
- Support for Oracle Integration cloud
- Support for IKE version selections for IPSec connection in VPN
- Support for `operating_system` and `operating_system_version` attributes in `oci_core_image` resource's `image_source_details`
- Resource Manager data sources  

### Fixed
- Fixed `auto_backup_window` attribute in `database_db_system` and `database_db_home` resources

## 3.50.0 (October 30, 2019)

### Added
- Support for Wallet Management.
- Support for Add/Remove Compatible Shape from Custom Images
- Support for HTTP Redirects
- Support for OCI Resource Discovery to generate configurations and state files from existing compartments

### Fixed
- `extended_metadata` fields should be imported as part of instances and instance configurations

### Notes
Starting with this version, the terraform-provider-oci supports resource discovery.

## 3.49.0 (October 23, 2019)

### Added
- Support for Oracle Content and Experience

## 3.48.0 (October 16, 2019)

### Added
- Support for Oracle Digital Assistant

### Deprecated
- Instances: The `hostname_label` and `subnet_id` attributes are now deprecated. Please use the `hostname_label` and `subnet_id` attributes under `create_vnic_details`.

### Fixed
- Update for whitelisted ips in `oci_autonomous_database`

## 3.47.0 (October 09, 2019)

### Added
- Support for Audit v2 enhancements. Note: `oci_audit_events` data source schema is updated
- Support for specifying network_type in `launch_options` for the `core_instance` resource
- Support for `home_region` and `time_created` attributes in health_checks resources and datasources
- Support for custom scheduled backup policies in Block Storage 
- Support for importing `oci_load_balancer_certificate` resource

### Notes
Starting with this version, newly created load balancer certificates will have an `id` in the form of `loadBalancers/{loadBalancerId}/certificates/{certificateName}`.
Load balancer certificates created with previous versions and upgrading to this version will continue to store `id` in the form of `{certificateName}`.

## 3.46.0 (October 02, 2019)

### Added
- Support DBaaS VM DB Fast Provisioning
- Support for required default tags
- Support for moving `oci_core_drg` resources across compartments
- Support for enumerated tag values

### Fixed

- Fix compositeId parsing for pre-authenticated requests in object storage [Issue #867](https://github.com/oracle/terraform-provider-oci/issues/867)
- Fixed ssl_configuration is optional only in `oci_load_balancer_backend_set` resource

## 3.45.0 (September 25, 2019)

### Added

- Support for Event Notifications on `oci_objectstorage_bucket`

## 3.44.0 (September 18, 2019)

### Added

- Support for `oci_database_exadata_infrastructure`, `oci_database_vm_cluster_network`, `oci_database_vm_cluster` resources for Exadata Cloud at Customer
- Support for backups in Exadata Cloud at Customer
- Support for free tier resources and system tags in the Load Balancing service
- Support for free tier resources and system tags in the Compute service
- Support for free tier resources and system tags in the Block Storage service
- Support for free tier and system tags on autonomous databases in the Database service

## 3.43.0 (September 11, 2019)

### Added
- Support for Granular security lists in Autonomous Database - Dedicated
- Support for regional subnet integration for Oracle Kubernetes Container engine
- Support Kubernetes secret encryption for clusters using `kms_key_id`
- Support for allowing user selected Autobackup start time window using `auto_backup_window` 
- Support for system tags in core instances, block storage, load balancer and autonomous transaction processing

## 3.41.0 (September 04, 2019)

### Added
- Support for Cluster Network in the Compute service

## 3.40.0 (August 28, 2019)

### Added
- Add `resource_group` optional field for metrics
- Support for dedicated virtual machine hosts

## 3.39.0 (August 21, 2019)

### Added
- Support for creating and updating `oci_file_storage_file_system` resource with KMS key
- Support for Stream Archiving
- Support for moving `oci_core_dhcp_options`,`oci_core_internet_gateway`,`oci_core_local_peering_gateway`,`oci_core_network_security_group`, `oci_core_public_ip` resources across compartments
- Support for evaluating quotas and limits
- Support for Web Application Firewall 1.1 features

### Fixed
- Fixed initialization of nsg_ids in `oci_database_db_system`, `oci_database_data_guard_association` and `oci_load_balancer_load_balancer`

## 3.38.0 (August 14, 2019)

### Added
- Documentation update for `oci_waas_waas_policy` and `oci_waas_certificate` with the latest WAF API change

### Fixed
- Fixed the invalid parameter issue on provisioning `oci_core_network_security_group_security_rule` with `icmp_options` without optional attribute `code`

## 3.37.0 (August 07, 2019)

### Added
- Support for ipv6 in `oci_core_vcn`, `oci_core_subnet` and `oci_load_balancer` resources.
- Support for ipv6 in `oci_core_virtual_circuit` resources.

### Fixed
- Fixed the diff for `options` arguments order in `oci_core_dhcp_options` resource [Issue #829](https://github.com/oracle/terraform-provider-oci/issues/829)
- Fixed typo in docs for `source_type` in `oci_core_network_security_group_security_rule` and docs updated
- Fixed `listing_id` reference in docs for App Catalog
- Removing `compartment_id` from `oci_core_volume_attachment` as the service does not accept that parameter. The compartment_id of the volume is the one used by the service.
- Fixed the nil pointer error for `oci_core_ipsec` on compartment update
 
## 3.36.0 (July 31, 2019)

### Added
- Support for moving `oci_core_cpe`, `oci_core_cross_connect_group`, `oci_core_cross_connect`, `oci_core_ipsec`, `oci_core_remote_peering_connection` and `oci_core_virtual_circuit` resources across compartments
- Support for moving `oci_streaming_stream` resources across compartments
- Support for `defined_tags` and `freeform_tags` attributes in `oci_core_cross_connect_group`, `oci_core_cross_connect`, `oci_core_remote_peering_connection` and `oci_core_virtual_circuit` resources
- Support for moving `oci_waas_waas_policy` and `oci_waas_certificate` resources across compartments
- Support for specifying rules for Events service via `oci_events_rule` resource

## 3.35.0 (July 24, 2019)

### Added
- Support for creating `instance_configuration` resource from the specified instance
- Support for Budget Alerts for Cost Tracking Tags
- Support for moving `oci_monitoring_alarm` across compartments
- Support for moving `health_checks_http_monitor` and `health_checks_ping_monitor` resources across compartments
- Support for moving `database_autonomous_database` and `database_db_system` resources across compartments
- Support for moving `database_autonomous_container_database` and `database_autonomous_exadata_infrastructure` resources across compartments
- Support for scheduling KMS vault deletion by specified time

### Fixed
- Fixed `oci_load_balancer_backend_set` by explicitly making `session_persistence_configuration` and `lb_cookie_session_persistence_configuration` mutually exclusive [Issue #825](https://github.com/oracle/terraform-provider-oci/issues/825)
- Fixed use case of `oci_load_balancer_backend_set` with `lb_cookie_session_persistence_configuration` update operation without setting optional parameters `max_age_in_seconds` and `domain`
- Fixed `oci_identity_user_capabilities_management` to correctly set `can_use_auth_tokens` field

## 3.34.0 (July 17, 2019)

### Added
- Support for Functions as a service
- Support for adding resource limits to compartments
- Support for KMS encryption key for Cross-region backup copy in Block Storage.
- Support for exposing KmsKeyId on backups in Block Storage.
- Support for Permitted Methods feature in LBaaS
- Support for VCN access control lists via `load_balancer_rule_set`
- Support for LBaaS Cookie Insertion (Sticky Cookie) 
- Support for VCN Transit Routing to Oracle Services via Service Gateways
- Support for moving `ons_notification_topic`, `ons_subscription` resources across compartments
- Support for moving `oci_load_balancer` resources across compartments
- Support for moving `oci_kms_key` and `oci_kms_vault` resources across compartments
- Support for moving `core_instance` resources across compartments
- Support for moving `identity_compartment` resource tree across compartments
- Support for moving `dns_zone` and `dns_steering_policy` resources across compartments

### Fixed
- Removing deprecated fields that have no current valid use
    - We are removing page and limit in list operations that are obsolete in terraform because of our pagination logic
    - We are also removing deprecated "time_modified" fields that are not being populated from the following resources:
        - core_internet_gateway
        - core_route_table
        - identity_compartment
        - identity_group
        - identity_policy
        - identity_user
- Removing deprecated field `time_state_modifed` from data source `oci_core_ip_sec_connection_device_status`.  `time_state_modified` should be used instead
- Removing deprecated fields `content-length` and `content-type` from data source `oci_objectstorage_object_head`. `content_length` and `content_type` should be used instead
- Removing `compartment_id` from resource `oci_core_drg_attachment` as an Optional field as the service does not accept it. The compartment of the VCN is the one used by the service. Keeping it as a computed field. 
- Removing deprecated field `db_data_size_in_mbs` from resource `oci_database_backup`. `database_size_in_gbs` should be used instead
- Fixed `extended_metadata` field in `oci_core_instance` to correctly handle JSON [Issue #817](https://github.com/oracle/terraform-provider-oci/issues/817)
- Consistently use the new `oci_core_vcn` rather than the legacy `oci_core_virtual_network` resource for VCN in examples

## 3.33.0 (July 10, 2019)

### Added
- Support autonomous transaction processing preview mode
- Support load balancer attachment data source for instance pools
- Support moving `core_route_table`, `core_security_list`, `core_subnet`, `core_vcn` resources across compartments
- Support for Granular Security Lists using Network Security Group
- Support for Granular Security Lists in Load Balancer
- Support for Network Security Groups in databases
- Support in autonomous database and object data sources for encoding downloaded binary content as base64. This works around behavior in Terraform v0.12 that could cause binary content to be corrupted if written directly to state.

### Fixed
- Address panics caused by invalid type assertions in object map conversion. This could potentially affect attributes
that are maps of string values.

## 3.32.0 (July 03, 2019)

### Added
- Support for moving Images across compartments
- Support for moving Instance Pools and Instance Configurations across compartments
- Support for compartment move of auto-scaling configuration resource

### Fixed
- We were throwing an error for some resources if the resource no longer existed during refresh. This is fixed now. 
- Change to prevent "has conflicting state of UPDATING" error in multiple dbHomes case

## 3.31.0 (June 26, 2019)

### Added
- Support for moving `email sender` resource between compartments. 
- Support for moving NAT Gateway resource across Compartments.

### Fixed
- Fix for `defined_tags` property deletion bug

## Notes
- This release upgrades the Terraform plugin SDK to v0.12.3-0.20190619193004-2ab2796c932c, which fixes 
how null/empty values are stored in state during import and fixes unnecessary diffs caused by omission of
Optional/Computed fields.

## 3.30.0 (June 19, 2019)

### Added
- Support for scheduling KMS key deletion
- Support for moving Volumes, Volume groups, Boot Volumes and corresponding Backups across compartments
- Support for moving Service Gateway resource across Compartments

### Fixed
- Instance `create_vnic_details` will be fetched for all applicable instance lifecycle states.

## 3.29.0 (June 12, 2019)

### Added
- Support for autonomous transaction database-dedicated, autonomous exadata infrastructures, autonomous container databases and maintenance runs.
- Support for `boot_volume_size_in_gbs` argument in the `oci_instance_configuration` resource 

## 3.28.2 (June 07, 2019)

### Added
- `oci_core_ipsec_connection_tunnel_management` resource to manage IPSec tunnel connection
### Fixed
- `oci_core_ipsec` backward compatibility issue by removing `tunnel_configuration` property, which is reported by https://github.com/oracle/terraform-provider-oci/issues/779

## 3.28.1 (June 05, 2019)

## Notes

- This is a Terraform 0.12 compatible release of this provider.

## 3.28.0 (June 05, 2019)

### Added
- Support for ATP-S autoscaling
- Support for specifying Fault Domains in `launch_details` for `oci_core_instance_configuration` resource
- Support for defined tags and tag namespace deletion

## 3.27.0 (May 29, 2019)

### Added
- Support for moving File Systems and Mount Targets across compartments
- Support for filtering File Storage resources by tags
- Support for getting UI password information

### Notes
- This is the first provider version that supports Terraform v0.12.

## 3.26.0 (May 22, 2019)

### Added
- Support for setting `compartment_id` argument in `object_storage_namespace` data source
- Support BGP dynamic routing and allow customer to input PSK for IPSec tunnels
- ListInstanceConfig/Pools and ListAutoScalingConfiguration return tags

### Fixed
- Fix for dbSystem `db_version` causing unnecessary diffs on subsequent applies
- Fix for database `db_backup_config` causing unnecessary diffs on subsequent applies.

## 3.25.0 (May 15, 2019)

### Added
- Support for recovery window in backup config for Database DbSystem and DbHome resources
- Support for KMS throttling and audit logs

## 3.24.1 (May 07, 2019)

### Fixed
- Fix unhandled error when Security Lists are altered outside Terraform
- Updated `availability_domain` property to be case insensitive

## 3.24.0 (April 24, 2019)

### Added
- Support data source for cost tracking tags
- Singular data sources will reuse resource schema

## 3.23.0 (April 17, 2019)

### Added
- Support for updating `license_model` for `oci_autonomous_database` resource
- Support for updating `static_routes` and new `cpe_local_identifier` in `oci_core_ipsec` resource for improved VPN service usability
- Support for updating `whitelisted_ips` in `autonomous_database`. Note: Cannot be used during creation.
- Support tagging for Dynamic Groups in Identity

## 3.22.0 (April 10, 2019)

### Added
- Support for `compartment_id` filter in `email_senders` and `email_suppressions` data sources
- Support for import in dbHomes and dbSystems

### Fixed
- Backward compatibility for compositeId in Object Storage - Objects and PARs

## 3.21.0 (April 03, 2019)

### Added
- Support for additional dbHomes/databases in a BM Db System
- Support for tags in databases
- Support for updates to database auto_backup_enabled
- Support for provider service keys in Fast Connect Provider Services
- Singular data sources for User, Group, File Storage Snapshot, Private IP and Virtual Cloud Network (VCN).
- Support for authentication policy introduced in v3.18.0 is now generally available.

### Fixed
- Virtual Circuit update failures by handling default values
- Importing `assign_public_ip` for Core vnic attachment

## 3.20.0 (March 27, 2019)

### Added
- Support for importing Buckets and Pre-authenticated requests in Object Storage
- Support glob inclusion and exclusion patterns for object names allowed in Object Storage Lifecycle
- Support for sorting for resources returned in `oci_core_images` data source
- Support for Web Application Acceleration and Security service

### Fixed
- Import functionality for Objects in Object Storage
- Import functionality for Identity Policy

## 3.19.0 (March 20, 2019)

### Added
- Support for cloning of Autonomous Databases
- Support for node metadata in container engine node pool
- Support for Data Guard Associations for databases

## 3.18.0 (March 13, 2019)

### Added
- Add Budget and Alert Rules resources
- Support starting and stopping instances
- Support to create Containerengine Node Pool with Image Id
- Support for customer specified timezone in Database Systems
- Support for creating Autonomous Data Warehouses through Autonomous Database resource `oci_database_autonomous_database` using the field `db_workload`
- Support for Defined Tag defaults through the `oci_identity_tag_default` resource
- Support for updating the compartment on a Tag Namespace
- Support for exadata io resource management config for DB system
- Support `email` attribute for `oci_identity_user` resource
- Support for authentication policy

### Fixed
- Marked oci_identity_ui_password resource as not importable

### Deprecated
- Deprecated Autonomous Data Warehouse resources `oci_database_autonomous_data_warehouse`, the API is now unified with Autonomous Database

## 3.17.0 (March 05, 2019)

### Added
- Add singular Availability Domain data source with related example updates
- Support for Monitoring service
- Adding ability to disable monitoring in instances
- Adding support for Metrics-based Dynamic Auto-scaling
- Support for listing and specifying Fault Domains in Database resources
- Support for Notification service

## 3.16.0 (February 26, 2019)

### Added
- Adding description property to rules in Steering Policies in DNS
- Enable regional Subnets by making Availability Domain optional when creating a Subnet
- Support for Streaming service
- Support for the tagging of applicable KMS resources

### Fixed
- DNS Record now requires domain and rtype as mandatory arguments. Managing DNS record resources now requires DNS_RECORD* level policy entitlements instead of DNS_ZONE*. [Permissions List](https://docs.cloud.oracle.com/iaas/Content/Identity/Reference/dnspolicyreference.htm)

## 3.15.0 (February 12, 2019)

### Added
- Adding support for the tagging of Email Delivery service approved senders
- Support for Health Check Service
- Adding database connection information to the `oci_database_database` and `oci_database_databases` data sources
- Adding support for Steering Policies in DNS

## 3.14.1 (February 05, 2019)

### Fixed
- Timeout should be updatable for the `oci_containerengine_cluster` and `oci_containerengine_node_pool` resources
- Virtual Circuit `public_prefixes` to be updatable and importable. [Issue #700](https://github.com/oracle/terraform-provider-oci/issues/700)

## 3.14.0 (January 29, 2019)

### Added
- Adding support for the database renaming during restore from incremental backup

## 3.13.0 (January 23, 2019)

### Added
- Added singular data source for Object Storage objects

### Fixed
- Fixed an issue where the default retry timeout is zero seconds if `retry_duration_seconds` isn't specified
- Modifying immutable `metadata` fields such as `ssh_authorized_keys` and `user_data` should result in new instances. [Issue #673](https://github.com/oracle/terraform-provider-oci/issues/673)
- Vendored Terraform helper/schema SDK to return matching data type for maps in case of empty state. [Issue #685](https://github.com/oracle/terraform-provider-oci/issues/685)

## 3.12.0 (January 15, 2019)

### Added
- Support for `retry_duration_seconds` option to configure length of retry in the face of HTTP 429 and 500 errors
- Support for custom header insertion, extension, and removal for Load Balancer listener resource
- Support for consistent volume names in the Block Volume attachments

### Fixed
- Retried SDK calls are now jittered to avoid herding of retry requests in high parallelism scenarios
- Fail the initialization of the provider if either of `user_ocid`, `fingerprint`, `private_key`, `private_key_path` or `private_key_password` are specified for `InstancePrincipal` or `InstancePrincipalWithCerts` auth mode.

### Note
- Examples and test updated to use VM.Standard2.1
- Windows example image updated to Windows-Server-2012-R2-Standard-Edition-VM-Gen2-2018.12.12-0

## 3.11.2 (January 10, 2019)

### Fixed
- Reverted previous fix for immutable `metadata` fields `ssh_authorized_keys` and `user_data` that results in new instances due to a crash when using interpolations in TypeMap with customdiff (Issue #685)

## 3.11.1 (January 08, 2019)

### Changed
- LoadBalancer BackendSets to have TypeSet for Backends to avoid out of order diffs

### Fixed
- Regression in handling of failed work-requests to pass the errors to the user and fail the apply
- Removing certificates from load balancer listeners can be done by omitting `ssl_configuration`
- Load balancer resources that are stuck in failed state during deletion can now be deleted after upgrading
- Modifying immutable `metadata` fields such as `ssh_authorized_keys` and `user_data` should result in new instances

## 3.11.0 (December 18, 2018)

### Added
- Support for tagging in `oci_dns_zone`
- New attribute `nameservers` is added to `oci_dns_zone`
- Support for in-transit encryption for paravirtualized boot and data attachment
- Identify latest database version with `oci_databse_db_versions` data source using `is_latest_for_major_version` property
- Support for importing tag. Note tag uses custom Id(import only) format (tagNamespaces/{tagNamespaceId}/tags/{tagName}) to support import.
- Support for provisioning user capabilities for native and federation shadow users
- Support `id` attribute for `oci_identity_availability_domains`
- Support `freeform_attributes` attribute for the `oci_identity_identity_provider`
- Support for `sparse_diskgroup` for Exadata dbsystem

## 3.10.0 (December 11, 2018)

### Added
- Support for attaching Route Table to Subnet. Issue [#270](https://github.com/oracle/terraform-provider-oci/issues/270)

## 3.9.0 (December 04, 2018)

### Added
- Support for the Instance Pools & Instance Configurations
- Support for the Block Volume cross-region backups
- Support for 'approximate_count' and 'approximate_size' for bucket resource

## 3.8.0 (November 28, 2018)

### Added
- Support VCN Transit

## 3.7.0 (November 14, 2018)

### Added
- New parameter `is_hydrated` in `oci_core_volume_groups` resource and data source
- Support for public IP prefixes (CIDRs) up to 31
- Support for tagging in `oci_file_storage_file_system`, `oci_file_storage_mount_target`, and `oci_file_storage_snapshot`

### Changed
- Make `route_table_id`, `dhcp_options_id` in `oci_core_subnet` updatable
- Make `security_list_ids` in `oci_core_subnet` optional and updatable

### Deprecated
- Volumes: The `backup_policy_id` attribute is now deprecated. Backup policy should be assigned through `volume_backup_policy_assignments` resource instead.
- BootVolumes: The `backup_policy_id` attribute is now deprecated. Backup policy should be assigned through `volume_backup_policy_assignments` resource instead.

## 3.6.0 (November 01, 2018)

### Added
- New parameters `db_name` and `state` in `oci_database_database` data source
- New parameters `display_name` and `state` in `oci_database_db_homes` data source
- New parameter `state` parameter in `oci_database_db_nodes` data source
- New parameters `availability_domain`, `display_name`, and `state` in `oci_database_db_systems` data source
- Support for Partner Image Catalog
- Support for Key Management Service
- Support for encrypting the contents of an Object Storage bucket using a Key Management Service key
- Support for specifying a Key Management Service key when launching a compute instance in the Compute service
- Support for specifying a Key Management Service key when backing up or restoring a block storage volume in the Block Volume service
- Support enabling cost tracking for tags using `is_cost_tracking` field
- Support returning maintenance reboot time for compute instances using `time_maintenance_reboot_due` field
- Support nesting and deleting compartments. Compartment delete requires opt in, see compartment documentation

### Fixed
- Data type for properties with type as TypeSet to TypeList in following datasources: `oci_core_route_tables`, `oci_core_security_lists`, `oci_core_volume`, and `oci_core_service_gateways` to allow referencing by indexes in Terraform configs.

## 3.5.0 (October 19, 2018)

### Added
- Support for [Cross Region Copy](https://docs.cloud.oracle.com/iaas/Content/Object/Tasks/copyingobjects.htm) of objects
- Support for object lifecycle policies on a bucket on object storage. See [Using Object Lifecycle Management](https://docs.cloud.oracle.com/iaas/Content/Object/Tasks/usinglifecyclepolicies.htm)
- Support for singular data source for a bucket
- Additional nested field in `oci_database_backups` data source and `oci_database_backup` resource, under the `backups` property called `database_size_in_gbs`
- Support for generating and downloading wallets for Autonomous Database and Autonomous Data Warehouse. See [Connecting to Autonomous Data Warehouse](https://docs.cloud.oracle.com/iaas/Content/Database/Tasks/adwconnecting.htm) for more details.

### Changed
- Nested field in `oci_database_backups` data source and `oci_database_backup` resource, under the `backups` property called `db_data_size_in_mbs` marked as deprecated

## 3.4.0 (October 11, 2018)

### Added
- Support for clone and resize of Boot Volume
- Support for specifying a backup policy at the time of creating a Boot Volume
- Support for offline resizing of Boot Volume
- Support for tagging of Boot Volume
- Support for NAT Gateways
- Support for singular data sources that can query individual Volumes, Subnets, and Instances
- Fields "assigned_entity_id" and "assigned_entity_type" to Public IPs to allow distinguishing Public IPs of the NAT Gateway.

### Fixed
- Importing of volumes with backup policies. Issue [#590](https://github.com/oracle/terraform-provider-oci/issues/590)
- Updating of Virtual Circuits fails with field bgpMd5AuthKey is not supported

## 3.3.0 (October 04, 2018)

### Added
- Support for new Image launch mode: paravirtualization

### Fixed
- Fix logic to prevent unexpected diffs related to numbers. Issue [#607](https://github.com/oracle/terraform-provider-oci/issues/607)

## 3.2.0 (September 28, 2018)

### Added
- Support updating size of offline volumes

### Fixed
- Specifying lifecycle state in container engine cluster datasource properly filters. Issue [#600](https://github.com/oracle/terraform-provider-oci/issues/600)
- Importing the assign_public_ip attribute for instances has the correct default. Issue [#593](https://github.com/oracle/terraform-provider-oci/issues/593)
- ADW and ATP resources destruction still succeeds if the database lifecycle state becomes `Unavailable`

## 3.1.1 (September 21, 2018)

### Fixed
- Fixed bug with load balancer compositeId. Issue [#612](https://github.com/oracle/terraform-provider-oci/issues/612)

## 3.1.0 (September 20, 2018)

### Added
- Support for importing load balancer related resources such as backend, backend set, hostname, listeners, and path route sets
- Support for updating an instance's metadata and extended metadata

## 3.0.0 (September 17, 2018)

### Fixed
- Fixed bug with DNS Records when the user specified more than 50 records in a terraform config. Issue [#581](https://github.com/oracle/terraform-provider-oci/issues/581)

### Notes
- This is the first provider version that can be automatically downloaded and installed with the `terraform init` command.

## 2.2.4 - 2018-09-11

### Added
- Support for Autonomous Data Warehouse and manual backups
- Support for Autonomous Transaction Processing (a.k.a Autonomous Database) and manual backups

## 2.2.3 - 2018-09-06

### Added
- Support for specifying a backup policy at the time of creating a Volume

## 2.2.2 - 2018-08-30

### Added
- Support for listing Fault Domains in an AD and specifying them when launching an Instance


## 2.2.1 - 2018-08-23

### Added
- Support for Boot Volume Backups. See [Boot Volume Backup Resources](https://github.com/oracle/terraform-provider-oci/blob/master/docs/core/boot_volume_backups.md) and [Backing Up a Boot Volume](https://docs.cloud.oracle.com/iaas/Content/Block/Tasks/backingupabootvolume.htm)
- Support for efficient large file uploads in Object Storage using multi-part API by providing `source` path. See [Object Resources](https://github.com/oracle/terraform-provider-oci/blob/master/docs/object_storage/objects.md) and [Using Multipart Uploads](https://docs.cloud.oracle.com/iaas/Content/Object/Tasks/usingmultipartuploads.htm)

## 2.2.0 - 2018-08-09

### Fixed
- Fix to security lists to avoid diffs after an apply in certain cases (#565)

### Added
- Support Audit Events Data Source
- Support for export options in the File Storage service for improved access controls
- Support for tagging on Load Balancer Resource. See [Tagging Resources](https://github.com/oracle/terraform-provider-oci/blob/master/docs/Tagging%20Resources.md)
- Support for large integers (int64) on `oci_core_volume.size_in_gbs`, `load_balancer_listener.idle_timeout_in_seconds`, `oci_file_storage_export_set.max_fs_stat_bytes`, and `oci_file_storage_export_set.max_fs_stat_files` inputs
- Include additional exported attributes related to computed sizes in [VolumeGroup](https://github.com/oracle/terraform-provider-oci/blob/master/docs/core/volume_groups.md) and [VolumeGroupBackup](https://github.com/oracle/terraform-provider-oci/blob/master/docs/core/volume_group_backups.md)

### Notes
- This release updates the OCI Provider code dependencies to Terraform v0.11.7, the result is that users with Terraform binary versions earlier than v0.10.1 will need to update--we recommend using the latest 0.11.x binary

## 2.1.17 - 2018-08-02

### Fixed
- Fix bug that was causing creation of tags and tagging namespaces to fail (#562)

## 2.1.16 - 2018-07-19

### Added
- Support for [Container Engine for Kubernetes](https://docs.cloud.oracle.com/iaas/Content/ContEng/Concepts/contengoverview.htm), adding resources for clusters, node pools, and data source for [kubeconfig](https://docs.cloud.oracle.com/iaas/Content/ContEng/Tasks/contengdownloadkubeconfigfile.htm)
- Support for [FastConnect](https://docs.cloud.oracle.com/iaas/Content/Network/Concepts/fastconnect.htm), cross-connect group and virtual circuits resources and data sources

## 2.1.15 - 2018-07-13

### Fixed
- Fix bug introduced in v2.1.14 (#558), failure updating a Route Table's Route Rules when they contain a rule that includes a Service Gateway ID

## 2.1.14 - 2018-07-13

###Notes
_This build contains a known issue where updates to a Route Table's Route Rules (when they contain a rule that includes a Service Gateway ID) fail with a 400 service error code (#558). The issue is fixed in v2.1.15._

### Added
- Ability to create and manage email approved senders, suppressions, and SMTP credentials
- Adding Service Gateway resource and data source, update Route Table and Security List
- Add Audit service configuration resource
- Support Identity Federation

### Changed
- Users may notice larger diffs for Security List's `ingress_security_rules`, `egress_security_rules` and Route Table's `route_rules`. The internal representation has been changed from Lists to Sets, which results in unexpected but innocuous Terraform behavior. See this issue for discussion: https://github.com/hashicorp/terraform/issues/15180
- Default timeout changed from 5 minutes to 15 minutes to accommodate some resources that may take longer to succeed
- Ability to update compartment of an Object Storage Bucket
- Updated Database data source to support tags

### Fixed
- Delete behavior fixed on Load Balancer resources for failed work requests

## 2.1.13 - 2018-07-02

### Added
- Add defined and freeform tags to applicable resources, see [Tagging Resources](https://github.com/oracle/terraform-provider-oci/blob/master/docs/Tagging%20Resources.md)
- Manage defined tags
- Filter by tags in data sources
- Support health status datasources for load balancer, backends, and backend sets
- Object Storage Buckets supports [storage tier](https://docs.cloud.oracle.com/iaas/Content/Object/Tasks/managingbuckets.htm) settings.
- Object Storage Objects can be renamed.
- Object Storage Objects data source supports specifying a `delimiter`.
- DBsystems supports update. This allows scaling up the cpu_core_count in and the data_storage_size_in_gb.
- Create backups from a database.
- Support creating a DBSystem from a Database backup.
- Support db_system_id for db_versions data source.
- The db_system_shapes data source results now include information about max/min node count, and min core count supported by the relevant shape.
- Assign backup policies to volumes.
- Support additional ways of finding a Public IP via custom Public IP data source.
- Ability to create and manage console connections.

### Changed
- Object Storage Object's attributes other than `name` are now marked `forceNew`. This is consistent with the behavior of the service as defined [here](https://docs.cloud.oracle.com/iaas/api/#/en/objectstorage/20160918/Object/PutObject).

### Fixed
- Multiple updates on Object Storage Object's metadata used to cause contents of the file to get overwritten by its md5 value.
- DBSystems cpu_core_count was made optional as the service ignores it when you provide a VM shape. [#517](https://github.com/oracle/terraform-provider-oci/issues/517), [#539](https://github.com/oracle/terraform-provider-oci/issues/539).


## 2.1.12 - 2018-06-14

### Added
- Support importing images from object store or external sources.
- Updated Terraform Provider to use LaunchDbSystemDetails to provision DbSystem resource.
- Fix orphaned load balancer backend on port change [#519](https://github.com/oracle/terraform-provider-oci/issues/519).
- Fix to example in Route Tables documentation file.
- Added support for AuthToken Resource (replacement of deprecated SwiftPasswords) in Identity Service.
- Added support for Volume Group and Volume Group Backup.
- HCL syntax highlighting in docs
- Nil checks for time properties to avoid panic

## 2.1.10 - 2018-05-24

### Added
- Support for dynamic group resources and data sources
- Support for object storage namespace metadata resources and data sources
- Support for region subscription data sources

## 2.1.9 - 2018-05-17

### Added
- Added support for customer secret keys. More details can be found [here](https://github.com/oracle/terraform-provider-oci/tree/master/docs/identity/customer_secret_keys.md).
- Added boot volume attachments data source. More details can be found [here](https://github.com/oracle/terraform-provider-oci/tree/master/docs/core/boot_volume_attachments.md).
- Added region data source. More details can be found [here](https://github.com/oracle/terraform-provider-oci/tree/master/docs/identity/regions.md).
- Added tenancy data source. More details can be found [here](https://github.com/oracle/terraform-provider-oci/tree/master/docs/identity/tenancies.md).


## 2.1.8 - 2018-05-10

### Added
- Added support for remote VCN peering. More details can be found [here](https://github.com/oracle/terraform-provider-oci/blob/master/docs/core/remote_peering_connections.md), and an example [here](https://github.com/oracle/terraform-provider-oci/blob/master/examples/networking/remote_vcn_peering_full).
- Added a data source for boot volumes. More details can be found [here](https://github.com/oracle/terraform-provider-oci/blob/master/docs/core/boot_volumes.md).

### Fixed
- Fixed a crash that can occur when using the `oci_identity_api_key` resource and editing the API key outside of Terraform.


## 2.1.7 - 2018-05-03

### Added
- Added support for virtual host names for Load balancer listeners. See [listeners](https://github.com/oracle/terraform-provider-oci/blob/master/docs/load_balancer/listeners.md), [hostnames](https://github.com/oracle/terraform-provider-oci/blob/master/docs/load_balancer/hostnames.md) for more details.

## 2.1.6 - 2018-04-26

### Added
- New features for images -
     - Image launch mode can be specified when creating an image
     - The image size can be read from image resources and data sources
     - Image data sources can query using a “shape” filter
- New features for boot volumes -     
     - Custom instance boot volume sizes can be specified at launch time
     - Launch options can be read from instance and image resources and data sources
- New features for block volumes -
     - Volume attachments can enable CHAP authentication for iSCSI attachments
     - Volume attachments can be specified as read-only
     - Paravirtualized volume attachments can be created
     - Volume backups can specify whether a full or incremental backup type should be created
 - Filters support all Terraform primitives (string, bool, int, float)
 - Imports for Load Balancer resource are now enabled

### Fixed
- Fixed policy version_date bug (#508)

## 2.1.5 - 2018-04-12

### Added
- New features for Instances
    - Add “preserve_boot_volume” attribute for preserving attached boot volume on destroy.
    - Add “source_details” attribute for specifying either an image or an existing boot volume when launching.
    - More details can be found [here](https://github.com/oracle/terraform-provider-oci/blob/master/docs/core/instances.md).
- Added support for Local VCN Peering. More details can be found [here](https://github.com/oracle/terraform-provider-oci/blob/master/docs/core/local_peering_gateways.md).
- DNS service integration: adds Zone and Record resources, datasources, documentation and basic examples. More details can be found [here](https://github.com/oracle/terraform-provider-oci/tree/master/docs/dns).

### Deprecated
- Instances: The “image” attribute is now deprecated. Please use the “source_details” with “source_type” set to “image” instead.

## 2.1.4 - 2018-04-09

### Added
- Add support for Public IPs. More details can be found [here](https://github.com/oracle/terraform-provider-oci/blob/master/docs/core/public_ips.md).

## 2.1.3 - 2018-03-29

### Added
- Added export set resource to File Storage Service. Users can now update FSSTAT related parameters on the export set resource.

### Notes
- Support a new resource name for load balancer backend set that is consistent with other resources. The new name is 'oci_load_balancer_backend_set'. The previous usage of 'oci_load_balancer_backendset' is still supported.

## 2.1.2 - 2018-03-26

### Added
- File Storage Service: Allows management of NFS filesystems, mount targets, exports, and snapshots. (#440)
More details can be found [here](https://github.com/oracle/terraform-provider-oci/blob/master/docs/file_storage).
- Load Balancer PathRouteSets: Added support for load balancer request routing using [path route sets](https://github.com/oracle/terraform-provider-oci/blob/master/docs/load_balancer/path_route_sets.md). (#434)
- Load Balancer Listeners: Added [connection_configuration](https://github.com/oracle/terraform-provider-oci/blob/master/docs/load_balancer/listeners.md) attribute for specifying idle timeouts. (#425)
- Instance Principals: Allows Terraform OCI provider running within an authorized instance to reach Oracle Cloud Infrastructure services.
More details can be found [here](https://github.com/oracle/terraform-provider-oci/blob/master/docs/Writing%20Terraform%20configurations%20for%20OCI.md).

### Fixed
- Load Balancer Certificates: `passphrase` and `private_key` attributes are now marked as Sensitive. (#447)
- Load Balancer work request failures now include extra error details from the service.

## 2.1.1 - 2018-03-14

### Fixed
- VolumeAttachment: Handle unsupported attachment types. If an unsupported attachment type is returned by the service, the SDK's base interface is used to populate common fields.
- Instances: Add missing state field to datasource.

## 2.1.0 - 2018-03-08
More details for the changes introduced in 2.1.0 can be found [here](https://github.com/oracle/terraform-provider-oci/wiki/Details-for-v2.1.0-Release)

### Added
- [Client side filtering](https://github.com/oracle/terraform-provider-oci/blob/master/docs/Filters.md) is now enabled for all data sources that return a list.
- Some Core data sources now support server side filtering by `display_name` and `state`.
- New optional parameters and fields have been added to existing resources and data sources to support new functionality added by the services.
- Documentation files have been updated and improved. Documentation files for resources and data sources of the same entity have now been consolidated into one file.

### Deprecated
- `limit` and `page` parameters in data sources have been deprecated. All list data sources loop through all the pages and return one aggregated list.  
- The `time_modified` field was deprecated from a few resources as it is no longer set by the service.

### Fixed
- Updates to fields in `oci_objectstorage_preauthrequest` resource will force the destruction and recreation of the resource. Updates to fields in this resource had no effect earlier.
- Updating some fields resulted in nothing happening. This has been fixed.
- Unexpected destruction and recreation of `oci_objectstorage_object` was fixed by constraining all keys in the `metadata` map to be lower case.

### Notes
- With this release we started using the new official [OCI Go SDK](https://github.com/oracle/oci-go-sdk). Widespread changes to the source code were needed to make this happen.
- Removing optional parameters from a created resource will not result in a difference and the value for that field will remain as it was. If you want to reset the field to the default value returned by the service for that field you will have to taint the resource to destroy it and recreate it.
- If upgrading the OCI provider from v1.x.x, see [this wiki](https://github.com/oracle/terraform-provider-oci/wiki/Oracle-Terraform-Provider-Name-Change) for migration steps.
- See docs for this version [here](https://github.com/oracle/terraform-provider-oci/tree/v2.1.0).

## 2.0.7 - 2018-02-08

### Added
- NA

### Fixed
- Correctly resolve Load Balancer and Listener creation failures so plans can be reapplied (#414 and #430).
- Allow Object Storage Buckets to be renamed in plans by implementing the correct ForceNew behavior (#424).

### Notes
- If upgrading from v1, see [this wiki](https://github.com/oracle/terraform-provider-oci/wiki/Oracle-Terraform-Provider-Name-Change) for migration steps.
- See docs for this version [here](https://github.com/oracle/terraform-provider-oci/tree/v2.0.7).

## 2.0.6 - 2018-01-08

### Added
- A minimum of TLS 1.2 is now enforced by the provider (#394)

### Fixed
- Fixed an issue where importing a default resource would leave the manage_default_resource_id empty in the state file during import of default resources (#393, #379)

### Notes
- If upgrading from v1, see [this wiki](https://github.com/oracle/terraform-provider-oci/wiki/Oracle-Terraform-Provider-Name-Change) for migration steps.
- See docs for this version [here](https://github.com/oracle/terraform-provider-oci/tree/v2.0.6).

## 2.0.5 - 2017-12-14

### Added
- Enhanced security options by adding support for source port range under security list rules. This can be specified in "tcp_options" and "udp_options" (#340).
- Allow configuration of default resources under VCNs (#374). See more details about this feature [here](https://github.com/oracle/terraform-provider-oci/blob/master/docs/Managing%20Default%20Resources.md).

### Fixed
- Fixed bug wherein policy was not destroyed and recreated when compartment is changed (#389)
- Fixed errors with terraform import because of missing vcn_id in `*.tfstate` files (internet_gateway, route_tables, dhcp_options) (#388, #379)
- Fixed error where same retry token was being used for multiple requests in some development environments when auto retries were activated (Issue #170)

### Notes
- Code refactoring was done as part of this release. Go source file names have changed, the `provider` directory has been added. Should not impact the users in any way.
- If upgrading from v1, see [this wiki](https://github.com/oracle/terraform-provider-oci/wiki/Oracle-Terraform-Provider-Name-Change) for migration steps.
- See docs for this version [here](https://github.com/oracle/terraform-provider-oci/tree/v2.0.5).

## 2.0.4 - 2017-11-2

### Added
- Host header and version to signing (#340)
- Support for block volume fast clones (#347)

### Fixed
- Examples of "oci_core_images" data source now filter on "display_name" to accommodate changes to available images (#342 and #345)

### Notes
- If upgrading from v1, see [this wiki](https://github.com/oracle/terraform-provider-oci/wiki/Oracle-Terraform-Provider-Name-Change) for migration steps.
- See docs for this version [here](https://github.com/oracle/terraform-provider-oci/tree/v2.0.4).

## 2.0.3 - 2017-10-26

### Added
- Filters for most core, IAM, and Load Balancer data sources. See [docs/Filters.md](https://github.com/oracle/terraform-provider-oci/blob/master/docs/Filters.md) for details.
- Support for Virtual Machine (VM) DB Systems
- Support for Bring Your Own License (BYOL) licensing model for DB Systems

### Notes
- If upgrading from v1, see [this wiki](https://github.com/oracle/terraform-provider-oci/wiki/Oracle-Terraform-Provider-Name-Change) for migration steps.
- See docs for this version [here](https://github.com/oracle/terraform-provider-oci/tree/v2.0.3).

## 2.0.2 - 2017-10-12

### Fixed
- Optimize service error retry behavior (#179)
- Object store fixes (#225)
- Properly handle version date in policies, ignore format changes when diffing (#230)
- Ignore case for DNS Labels (#279)
- Oci-tool migration tool fixes (#298) (#292)

### Added
- Support update and refresh on Instance and Vnic details
- File upload example
- Block volumes support for size in gigabytes (#297)
- Support for compartment renaming (#250)

### Changed
- Handle and log URL parsing errors (#277)
- Minor update to bmcs-go-sdk license
- Acceptance test refinements

### Notes
- If upgrading from v1, see [this wiki](https://github.com/oracle/terraform-provider-oci/wiki/Oracle-Terraform-Provider-Name-Change) for migration steps.
- See docs for this version [here](https://github.com/oracle/terraform-provider-oci/tree/2.0.2).

## 2.0.1 - 2017-9-26

### Fixed
- Resources are now removed from the state file if in a "terminated" state so that it is recreated on an apply (#113)
- Enable empty route rules (#68)
- Fix import of Subnet prohibit_public_ip_on_vnic
- Adds pagination to all IAM data sources
- General fixes for plans including compartments as a resource

### Added
- VNIC skip_source_dest_check property

### Notes
- If upgrading from v1, see [this wiki](https://github.com/oracle/terraform-provider-oci/wiki/Oracle-Terraform-Provider-Name-Change) for migration steps.
- See docs for this version [here](https://github.com/oracle/terraform-provider-oci/tree/v2.0.1).

## 2.0.0 - 2017-9-13

### Changed
- Changes name from terraform-provider-baremetal to terraform-provider-oci. See [this wiki](https://github.com/oracle/terraform-provider-oci/wiki/Oracle-Terraform-Provider-Name-Change) on migration steps and associated migration tool usage instructions.

### Added
* Support for Secondary Private IPs

### Notes
- If upgrading from v1, see [this wiki](https://github.com/oracle/terraform-provider-oci/wiki/Oracle-Terraform-Provider-Name-Change) for migration steps.
- See docs for this version [here](https://github.com/oracle/terraform-provider-oci/tree/v2.0.0).

## Earlier Versions
- For earlier versions, see [releases](https://github.com/oracle/terraform-provider-oci/releases).<|MERGE_RESOLUTION|>--- conflicted
+++ resolved
@@ -1,9 +1,3 @@
-<<<<<<< HEAD
-## 4.104.1 (January 23, 2023)
-
-### Bug Fix
-- Rollback Testing v4.104.1, do not pin this version
-=======
 ## 4.105.0 (Unreleased)
 
 ### Added
@@ -11,7 +5,6 @@
 - Support for ADB-S: Ability to Set Custom Private IP During PE Provisioning
 - Support for ExaCS | Infrastructure patching v2
 
->>>>>>> ca170aa4
 ## 4.104.0 (January 18, 2023)
 
 ### Added
