<<<<<<< HEAD
## 4.55.0 (Unreleased)

### Added
- Support for C3: Customer Experience Enhancements
- Support Advanced Management of ADB-S
- Support for Blockchain Platform API enhancements
- Support for cross compartment in OPSI service
- Support for DBM SQL Tuning Advisor
- Support for APM Domain termination Workflow
- Support for Advanced Management of ADB-S
- Support for Golden Gate backup size
- Support for database management users added

## 4.54.0 (November 24, 2021)
=======
## 4.54.0 (November 30, 2021)
>>>>>>> b16bc4e5

### Fixed
- Recovery from panic in getResourceOCID
- NLB Resource Discovery - Avoiding duplication for backend sets

## 4.53.0 (November 18, 2021)

### Added
- Support for Service Manager Proxy service
- Support for Oracle Cloud Advisor v2
- Support for TDE Wallet Password Optional for ExaCS and DBCS
- Support for Encrypted FastConnect

## 4.52.0 (November 10, 2021)

### Added
- Support for Operator Access Control Service

## 4.51.0 (November 03, 2021)

### Added
- Support for Identity domains
- Support for Oracle support reward service
- Database Migration data sources added
- Support for ExaCS Scan listener port customization
- Support for Database tool project

## 4.50.0 (October 27, 2021)

### Added
- Support for devops build and repository
- Support for Multi AD deployments for oci_ocvp_esxi_host
- Support for OPSI Exadata Insights add EM Managed external host support
– Support for OCI Certificates Integration with Load Balancer

## 4.49.0 (October 20, 2021)

### Added
- Support for Non-CDB to PDB Conversion
- support to provide database software image as user input while creating db system from backup
- Support for db_unique_name and SID for primary and standby in DG association
- Support for Logging Analytics Cedar Release
- Support for VM Node Subsetting

## 4.48.0 (October 13, 2021)

### Added
- Support for APM Configuration Service
- Support for network_configuration in oci_apm_synthetics_monitor resource
- Support for WAF service
- Support for Log Analytics Scheduled Tasks
- Support for Data Labeling Service
- Support for oci_log_analytics_log_sets_count data_source
- Support for Server side encryption using object specific KMS key

## 4.47.0 (October 06, 2021)

### Added
- Support for MySQL MDS Outbound replication added
- Support for GoldenGate deployment upgrades
- Support for scheduled job status in database management
- Operator driven backup
- Gateway plugin support for Management Agent

## 4.46.0 (September 29, 2021)

### Added
- Support for oneWay TLS support for ADBS
- Support for Functions Network Security Group
- Support for Signed Image Functions
- Support for NSGs in API Gateway
- Migrate Data Safe service console to OCI console
- Publisher Map feature Monitoring added to Email

### Deprecated
-  Database Migration service will be deprecated

## 4.45.0 (September 22, 2021)

### Added
- Support for source path based upload in `oci_generic_artifacts_content_artifact_by_path` 

## 4.44.0 (September 15, 2021)

### Added
- Support InstanceConsoleConnection API with new serviceHostKeyFingerprint Property 
- Support for Data science ML jobs added
- Support for Logging Analytics Import Custom Content

### Notes
- Disabled resource discovery on resource `oci_core_drg_route_distribution_statement`
- Support for Shielded instances added to `core` resources

## 4.43.0 (September 08, 2021)

### Added
- Support change compartment using lifecycle state
- Support retry for Eventually consistency failure
- Support for Count API added to `os_management` resource
- Support for cloud databases in Database Management
- Support for Metrics and Perfhub for BM/VM and ExaCS 

## 4.42.0 (September 01, 2021)

### Added
- Support for reporting in osmanagement

## 4.41.0 (August 25, 2021)

### Added
- Support for Custom Listener Port added to `database`
- Support ignore API key when using InstancePrincipal authentication

## 4.40.0 (August 18, 2021)

### Added
- Support for service AI Anomaly detection added
- Support for container scan recipe and target for vulnerability scanning.

## 4.39.0 (August 11, 2021)

### Added
- Support for network error retry
- Documentation updated for Log Analytics Management Dashboard

### Fixed
- Removed default value for `assign_private_dns_record` in `oci_core_vnic_attachment`

## 4.38.0 (August 04, 2021)

### Added
- Support for metastore integration added to `dataflow`
- Support for Cross-Region Copy of Volume Group Backups in `core` added
- Support for Network Bonding added to `ExaCS`
- Support for ODSC - Model Store V2	
- Support for `oci_log_analytics_log_analytics_object_collection_rule` resource

## 4.37.0 (July 28, 2021)

### Added
- Support for oci_metering_computation_custom_table
- Support for ExaCS Customer Contact
- Support for Email Authentication: DKIM API

### Fixed
- Update issue in `oci_database_autonomous_database` - Issue [1417](https://github.com/terraform-providers/terraform-provider-oci/issues/1417)

## 4.36.0 (July 21, 2021)

### Added
- Support for Data Guard Protection Modes
- Support for ExaCC GI upgrade
- Support for ExaCC DOMU OS Update

## 4.35.0 (July 14, 2021)

### Added
- Support for Oracle distribution of Hadoop with Big Data service
- Support for APM Synthetics service added
- Support for Regional VLANs added to `core`
- Support added for VCN DNS Namespace Collision Remediation

### Deprecated
- Field `tsig` has been removed from `oci_dns_zone` resource and will be a breaking change for customers who have it defined in their Terraform configuration file

## 4.34.0 (July 07, 2021)

### Added
- Support for Starter license type for OCE

## 4.33.0 (June 30, 2021)

### Added
- Support for OKE Network Security Group (NSG)
- Support for Metastore in Data Catalog
- Support for ATP-D: Fractional OCPUs
- Support for Developer Lifecycle CD Service

## 4.32.0 (June 23, 2021)

### Added
- Support for Pluggable Database added
- Support for APM Domain service added
- Support for Database Migration service added

## 4.31.0 (June 16, 2021)

### Added
- Support for Data Safe target database registration
- Support for Elastic storage for ExaCC
- Support for Migrate VCN status added to container engine
- Support for Spark 3.0 added in data flow

## 4.30.0 (June 09, 2021)

### Added
- Support for Higher performance volumes added to `core`
- Support for End-to-end encryption for Bare Metal hosts to `core`
- Support for Java Management Service

### Fixed
- Removed `oci_artifacts_container_configuration` from resource discovery due to its non-applicability.
- Fix documentation for `oci_mysql_heat_wave_cluster` and `oci_core_drg_attachment`

## 4.29.0 (June 02, 2021)

### Added
- Support create an endpoint for listing fully hydrated NSGs attached to a given VLAN
- Support ADBS: Customer Managed Keys (Integration Key Management System)
- Support for Operations Insights External Databases added
- Support for Custom Images in Databases resource

### Fixed
- Doc update for `export_set` resource in `file_storage`
- Fixed skewed doc rendering for `analytics` resources
- Fixed functions to send `traceConfig` only when updated in update request
- Doc update for `oci_core_ipsec_connection_tunnel_management` examples

## 4.28.0 (May 26, 2021)

### Added
- Support API Gateway Request Validation policies
- Support HCX Enterprise Add-on for `OCVP` service
- Support for Dynamic Limits
- Support for Bastion Service
- Support charge for Container Images and Generic Artifacts 
- Support for Generic Artifacts Service
- Support Update `DrgAttachment` of types `Virtual_Circuit`, `RPC` and `IPSec`
- Support for E3 Flex Notebooks added to `datascience`
- Support for Non-Rolling patch mode added to `database_maintenance_run_resource`
- Support for update compartment for `oci_core_default_security_list`, `oci_core_default_dhcp_options`, `oci_core_default_route_table`
- Support for Charge for Custom Images in core resource

## 4.27.0 (May 19, 2021)

### Added
- Support for `OPSI` service
- Support for Spark Submit added in Data Flow

## 4.26.0 (May 12, 2021)

### Added
- Support for ADB on ExaCC | Infra Patching (DOMU-GI)

## 4.25.0 (May 05, 2021)

### Added
- Support for Marketplace-Service Catalog
- Support for Extending DRG with local and cross-tenancy peering added
- Support for Response Caching to API Gateway

### Fixed
- Fixed update and destroy operations for management resources for external databases
- Fixed retry behavior for database and db_home resources to honor user timeouts 
- Added Operations Insights doc update to `autonomous_database` resource
- Fixed backward incompatibility of vcn resource caused due to `is_ipv6enabled` field

## 4.24.0 (April 29, 2021)

### Added
- Support for opting out of DNS when launching `core_instance` 
- Support for Cluster Network Resize
- Support for Intelligent Tiering in added to `Object Storage`
- Support for Relax Parameters for VLAN and make vcnId as optional for LIST VLAN API
- Support for CloudGuard features release
- Support for RAC External Database for DB Management
- Support for Application Performance Monitoring for `functions` 
- Support for database parameters for external databases

### Notes
- Due to [Terraform Updates for HCSEC-2021-12](https://discuss.hashicorp.com/t/terraform-updates-for-hcsec-2021-12/23570), some Terraform CLI versions may fail GPG checks with errors as new providers are released.

## 4.23.0 (April 21, 2021)

### Added
- Support for customer option for live migration added to `core_instance` and `core_shape` resources
- Support for `customer_contacts` in autonomous database - shared
- Support for graph_studio_url in `oci_database_autonomous_database`

## 4.22.0 (April 14, 2021)

### Added
- Support for VCN API: include OCID of Local Peering Gateway in return model
- Support for Streaming analytics in OCI Connector Hub
- Support for IPv6
- Support for IPv6 with fastconnect
- Support for Compute preemptible Instances
- Support for MDS High Availability
- Support for Micro VM shapes added to `core_instance` and `core_instance_configuration` resources
- Support for WAF legacy DNS naming scheme migration
- Support for fractional usage in limits
- Support for Oracle Cloud VMware Solution Flexible Billing

### Fixed
- Fixed functions resource to sync `image_digest` with `image` appropriately
- Removed incorrect document for `oci_data_safe_on_prem_connectors_configuration`. Issue [1344](https://github.com/terraform-providers/terraform-provider-oci/issues/1344)
- Property `ipv6cidr_block` and `ipv6public_cidr_block` are removed from `oci_core_vcn`
- Property `ipv6public_cidr_block` is removed from `oci_core_subnet`

## 4.21.0 (April 07, 2021)

### Added
- Support for Container Image Signing
- Support for Scheduled Compute Instance Suspension
- Support for KMS Cross Region Replication
- Support for Casper - Enhancing PARs
- Support for ExaCC | Software Images
- Support for Cross-region asynchronous volume replication
- Support for Compute DVH E3 shape added
- Support for Container Engine Image Signing and Deploy Authorization
- Support for `routing_policy` added to `virtual_circuit` resource

### Notes
- The OCI Terraform provider no longer automatically retries operations after receiving an HTTP 404 error. If your Terraform configurations expect automatic retries in this scenario, you should update them accordingly.

## 4.20.0 (March 31, 2021)

### Added
- Support for VMware vSphere 7.x to Oracle Cloud VMware Solution added
- Support for Cost Analysis: Forecasting added
- Support for OCI Vulnerability Scanning Service
- Support for artifacts container image datasource

### Fixed
- Fixed `image_digest` field update behavior causing issues in `functions` resource

## 4.19.0 (March 24, 2021)

### Added
- Support for Maintenance Windows History in `database`
- Support save report in cost analysis
- Support for Capacity Reservations
- Support for Renaming Analytics Service to HeatWave
- Support for Marketplace-Community Catalog
- Support for Network Load Balancer

### Fixed
- Doc update for `image_digest` and `image` fields in `functions` resource

## 4.18.0 (March 17, 2021)

### Added
- Support for updating instance type in `oci_oce_oce_instance`
- Support for private native vcn clusters to `container_engine`
- Support for HTTP2 and Advance Rules Sets added to `load_balancer`
- Support for Data Science - Model Deployment

## 4.17.0 (March 10, 2021)

### Added
- Support for SMS notifications for ONS
- Support for publisher maps for service connector
- Support to attach and detach instances to `oci_core_instance_pool` 
- Support for GoldenGate service
- Support for unified agent configuration added to `oci_logging` service
- Support for Big Data Auto Scaling

## 4.16.0 (March 03, 2021)

### Added
- Support for File storage file system clones
- Support for Log Analytics Entities
- Support for Log Analytics Log Groups

## 4.15.0 (February 24, 2021)

### Added
- Support for New compute shape E4-Dense
- Support for Cloud Advisor Fix It actions for V1 recommendations
- Support for Cloud Advisor customization at resource/compartment level
- Support for `artifacts` service

## 4.14.0 (February 17, 2021)

### Added
- Support for customer self-service allow-listing for service ingress through the load balancer added to `integration` service
- Support for DNS api added to `database`

## 4.13.0 (February 10, 2021)

### Added
- Add list to existing API (Erratum) to OS Management Service
- Support for Database Performance and Management DB Admin
- Support for instance agent plugin configuration
- Support for DBaaS One-off Patching
- Support for `options` in `oci_database_database_upgrade`
- Support for Adjustable Time Periods added to `Budgets` service
- Support new error format

### Fixed
- Fixed Terraform init failure for resource discovery

## 4.12.0 (February 03, 2021)

### Added
- Support for Infrequent Access object storage tier added
- Support for NG-VPN Multiple Encryption Domain and Public Logging
- Support for ExaCC Customer Contacts Phase 2 added
- Support for OnPrem database

### Notes
- Update Resource discovery Partial Success Exit status from 2 to 64

## 4.11.0 (January 27, 2021)

### Added
- Support Asymmetric Keys in KMS
- Support for Blockchain API improvements
- EXaCC ADBD Data Guard + ACL Support
- Support for Cross-Region Copy for Volume Group Backups
- Support Private Endpoints Reverse Connection and Vanity URL for analytics instances

## 4.10.0 (January 20, 2021)

### Added
- Support for Log Analytics as a destination

### Fixed
- Pending lifecycle state polling elimination fixed

## 4.9.0 (January 13, 2021)

### Added
- Support update of cidr_blocks for core vcn resource`cidr_blocks` - The list of IPv4 CIDR blocks the VCN will use. 

## 4.8.0 (January 06, 2021)

### Fixed
- Fixed typo in load balancer shape. Issue [#1252](https://github.com/terraform-providers/terraform-provider-oci/issues/1252)

## 4.7.0 (December 16, 2020)

### Added
- Update document for service `audit`
- Support for Flexible Load Balancer
- Support for KMS filter listKeys based on KeyShape added
- Support for ADBS Apex added
- Support for Platform Integration: KMS Integration-Exadata (Phase 1)
- Support for Management Dashboards Import

### Deprecated
- Data source `oci_database_autonomous_database_wallet` is being deprecated in favor of resource `oci_database_autonomous_database_wallet` 

### Fixed
- Fix `idcs_access_token` as `required` now. Note that this will break current import scenario, user need to add `idcs_access_token` to Terraform config.
[Github issue 1264](https://github.com/terraform-providers/terraform-provider-oci/issues/1264)

## 4.6.0 (December 09, 2020)

### Added
- Support for `metadata` field added to `identity_provider` datasources in `identity` service
- Support for vanity hostnames in `oci_integration_integration_instance`
- Support for Exacc infrastructure patching operation
- Support for Flex components added in database

## 4.5.0 (December 02, 2020)

### Added
- Support for management agent availability histories and status
- Support for MySQL `db_system_snapshot` added
- Support for Blockchain Platforms API updates
- Support for MySQL Inbound Replication
- Data Safe support for On-Premise Oracle Databases
- Support for VM DB Upgrade

## 4.4.0 (November 18, 2020)

### Added
- Support for Autonomous DG on ExaCC
- Support for UX Enhancements to Backup,restore,clone
- Support for returning email verification and login time information for identity users
- Support for Flexible memory in `oci_containerengine_node_pool`

### Deprecated
- The `mysql_version` attribute in `oci_mysql_mysql_db_system` is now deprecated

## 4.3.0 (November 12, 2020)

### Added
- Support for ADBS free DB version details
- Support for MySQL Analytics added
- Support for Private DNS Names added
- Support for feature of expanding and shrinking of Subnet and VCN
- Support for Network ACLs for ExaCC ADB
- Support for `reserved_ips` in `oci_load_balancer`
- Support for `Resource Discovery` added for `management_agent` service
- Support for ExaCS - DB Software Images
- Support for `TDE Wallet Password management` added for `database` service
- Support `Resource Discovery` for `apigateway certificate` resource added

### Fixed
- Fix ExaCS cloud VM cluster as source of `oci_database_db_home` resource creation. ExaCS cloud VM clusters can be specified
as source using `vm_cluster_id` and `SOURCE=VM_CLUSTER_NEW`.
[Github issue 1218](https://github.com/terraform-providers/terraform-provider-oci/issues/1218)

## 4.2.0 (November 04, 2020)

### Added
- Support for `syslog_url` in `oci_functions_application` resource
- Support for OCI Optimizer service
- Support for metering subscription sharing
- Support for Free Tier in NoSQL Database Cloud Service
- Support for lifecycle policy for object versions
- Support for `memory_in_gbs` in `oci_core_instance_configuration`

## 4.1.0 (October 28, 2020)

### Added
- Support for reading OBO token from local file
- Support for Oracle Key Vault with ExaCC

### Fixed
- Fix an issue where identity user resource panics if an invalid API key configuration is given
- Allow `~` home directories to be specified in private_key_path of provider oci blocks 

## 4.0.0 (October 21, 2020)

### Added
- HCX Support for Oracle Cloud VMware Solution
- Support for Operations insights added to `autonomous_database` resource
- Support for SCH doc link update

### Fixed
- Updated id for data sources to deterministic value compatible with v0.13

### Deprecated
- `oci_dns_record` resource and datasource is deprecated in favor of  `oci_dns_rrset` resource and datasource

### Notes
- Upgrade to Terraform Plugin SDK v1.15.0
- Resource discovery now requires Terraform CLI. For more details on how to provide the CLI, refer to [resource discovery prerequisites](https://registry.terraform.io/providers/hashicorp/oci/latest/docs/guides/resource_discovery#prerequisites) 

## 3.97.0 (October 14, 2020)

### Added
- Support for Setting up standby in an existing DB home
- Support for logging saved search added
- OpenAPI Support in API Gateway
- Support for Autonomous Database with Dedicated Infrastructure - Autonomous Data Guard
- Support for `Resource Discovery` added for `Logging` service

## 3.96.0 (October 07, 2020)

### Added
- Support for ExaCS: X8M RoCE
- Support for Instance Metadata Service Security Header added
- Support added for KMS Integration in Dedicated Autonomous Database
- Updated `core_instance_configuration` resource to support instance options
- Support for NRI Japan Changes for Consumer Marketplace

## 3.95.0 (September 30, 2020)
- Support for query parameters added to `object_storage` `object` resource
- Support for custom certificates added to `apigateway` `certificate` resource
- Support added for update Instance Console Connections
- Support added for `oci_core_public_ip_pool` resource and `byoip` data source

### Fixed
- Fix resizing of boot_volume in `oci_core_instance` resource for `source_type` bootVolume

## 3.94.0 (September 23, 2020)

### Added
- Support for ExaCC Customer Contacts
- Support for KMS Software Keys added
- Open mode and Permission level added to autonomous database resource
- Support for Flexible Infrastructure - Flexible Memory
- Support for resizing of boot_volume in `oci_core_instance` resource

### Fixed
- Fix logging to provide better feedback to the user to contact service when there are 401 and 500 status codes as response

## 3.93.0 (September 16, 2020)

### Added
- Support for load balancer shape update added
- Support for DBaaS Custom DB Image
- Support for consumption_model in `oci_integration_integration_instance` resource
- Support for CloudGuard

### Notes
- Examples updated to Terraform v0.12 syntax

## 3.92.0 (September 09, 2020)

### Added
- Support for patching in ADB-D: datasource `oci_database_autonomous_container_patches` for autonomous container databases
- Support for patching in ADB-D: Retrieving patch info from patchId
- Support for Policy based Request/Response transformation
- Support for Management agent service
- Support for Public logging service
- Support for logging in API Gateway Service
- Support for Service Connector Hub
- Support resource discovery for `Compute Image Capability Schema `
- Support to configure automatic retries to `core_instance` resource 

### Deprecated
- The `delete_object_in_destination_bucket` attribute in `oci_objectstorage_replication_policy` is now deprecated

## 3.91.0 (September 02, 2020)

### Added
- Support for Network Source Restrictions
- OKE Support for the AMD ROME Adoption
- Support for VM DB System Cloning
- Support for DBAAS ADB Serverless Refreshable Clone
- Support for LBaaS Cipher Suite Configuration

### Fixed
- Fix imports when oci_database_db_system is missing a primary db_home. Previous behavior resulted in unusable state file after 
importing such db_systems. New behavior will put an empty placeholder in the state file to allow comparison with configs.

## 3.90.1 (August 26, 2020)

### Fixed
- Fix nil panic error in oci_database_backups data source, which results in discovery errors

## 3.90.0 (August 19, 2020)

### Added
- Support to export the allowed values for `services` argument for Resource Discovery in json format
- Support for DataGuard -Gen 2 Exadata Cloud at Customer (ExaCC)-V2
- Support for customer choice to not recover VM on hypervisor reboot
- Support for OKE Node Pool Boot Volume Sizing
- Support for data flow private endpoints added
- Support for change node shape for Big Data Service

### Fixed
- Fix lifecyclestate logging to provide better feedback to the user with the OCID of the resource

### Discontinued
- Discontinuing deprecated Autonomous Data Warehouse resources / datasources `oci_database_autonomous_data_warehouse`, `oci_database_autonomous_data_warehouse_backup`

## 3.89.0 (August 12, 2020)

### Added
- Object Lifecycle Management support for Multipart Uploads Cleanup
- Support for Autonomous JSON database added
- Support resource discovery for Blockchain resources
- Support Data Catalog 1.0.3 Release
- Support for change network access in Autonomous Database private endpoint 

### Fixed
- Fix cross-region copy work request lookup for `oci_objectstorage_object`

## 3.88.0 (August 05, 2020)

### Added
- Support for version fields to `cluster_details` in `bds_instance`
- Support for `waas_protection_rule` resource

### Fixed
- Fix `lifecycle_details` in datasource `blockchain_platforms`

## 3.87.0 (July 29, 2020)
### Added
- Support for Automatic performance/cost tuning - Phase 1: Detach/attach optimization
- Support for ADB-D | Patching - Patch Now
- Support for making `launch_options` and `fault_domain` updatable in `oci_core_instance`
- Support for resource `oci_core_compute_image_capability_schema` and datasources `oci_core_compute_global_image_capability_schema` and `oci_core_compute_global_image_capability_schemas_version`

## 3.86.0 (July 22, 2020)

### Added
- Support for BYOL in `oci_oce_oce_instance`

## 3.85.0 (July 15, 2020)

### Added
- Support for DBaaS -  ADB - Serverless Extreme Availibility
- Support for Switchover action in autonomous database added
- Support for datasource of `core` with optional `vcn_id`
- Support for Oracle Blockchain Platform service
- Support for resource discovery of vlan resource

## 3.84.0 (July 08, 2020)

### Added
- Support `name` field to Identity Provider Group Summary response
- Support for ADB-S: Private Endpoint
- Support for `register` and `reregister` to `datasafe` in `Autonomous database - Dedicated` resources
- Support for `network_endpoint_details` in `oci_analytics_analytics_instance` resource

## 3.83.1 (July 03, 2020)

### Fixed
- Reverted the default value to `true` for `assign_public_ip` in `oci_core_instance` resource

## 3.83.0 (July 01, 2020)

### Added
- Support for Metering Computation service
- Support for Oracle Cloud VmWare Provisioning service
- Support for Virtual LAN in core service
- Support for HTTP Header in load balancer rule set
- Support for new optional parameters in `oci_core_instance_configuration`
- Support for DBaaS One-off patching
- Support resource discovery and import for `ons_subscriptions` resource
- Support resource discovery for `oci_objectstorage_replication_policy` resource
- Support for specifying the retry timeout duration for API errors in resource discovery using argument `retry_timeout` in the export command. The default retry duration is 15s.
- Support for `MySQL` resource discovery

## 3.82.0 (June 24, 2020)

### Added
- Support for MySQL service added
- Support harvesting sources with Private IPs for resource `datacatalog`
- Support `dataflow_archive_uri` for service `dataflow`
- Support for Data Integration Service
- Support for Tags in Shared DB Home resource
- Support `oci_database_autonomous_vm_cluster` for service `database`
- Support for `mount_type_details`, `mount_type`, `nfs_server` and `nfs_server_export` attributes in `oci_database_backup_destination` resource
- Support resource discovery for `ons` resources
- Support resource discovery for `analytics` resources
- Support resource discovery for `dns` resources
- Support datasource for `oci_dns_rrset`
- Support resource discovery for `oci_dataintegration_workspace` resources

### Fixed
- Fix issue where discovering object storage buckets without lifecycle policies, results in an error

### Notes
- `mount_type_details` attribute needs to be set when `type` attribute is set to `NFS` in `oci_database_backup_destination` resource

## 3.81.0 (June 17, 2020)

### Added
- Support Token base security authentication
- Support for Scheduled Autoscaling
- Support for `dbVersion` field in Autonomous databases Container database resources
- Support for Archive Log Backup and Point in time restore
- Support resource discovery for `datacatalog` resources
- Support resource discovery for `dataSafe` resources
- Support resource discovery for `integration` resources
- Support resource discovery for `marketplace` resources
- Added resource discovery support for `oce` resources
- Support resource discovery for `oda` resources
- Support resource discovery for `datascience` resources
- Support resource discovery for `oci_objectstorage_object`, `oci_objectstorage_object_lifecycle_policy`, `oci_objectstorage_preauthrequest` resources
- Support restore from file for `kms` resources

### Fixed
- Fixed plan failure in case of missing required attributes in resource discovery. Placeholder values will be added for missing required attributes and the attributes will be added to `lifecycle ignore_changes`
 
## 3.80.0 (June 10, 2020)

### Added
- Support resource discovery for `waas` resources
- Support resource discovery for `database` resources: exadata infrastructures, vm clusters, backup destinations, databases, database backups
- Support resource discovery for `dns` resources
- Support addition of File Server capability to `oci_integration_integration_instance`
- Support for MultiVM-Gen 2 Exadata Cloud at Customer
- Support for `dbVersion` field added to Autonomous Database back resource
- Support for patch and patch history in `database_vm_cluster`
- Support resource discovery for `monitoring` resources
- Support resource discovery for `identity` resources
- Support resource discovery for `dataflow` resources
- Added `oci_dns_rrset` resource to support DNS RRSet

### Fixed
- updated `static_routes` attribute to be empty in `oci_core_ipsec` resource

## 3.79.0 (June 03, 2020)

### Added
- Support resource discovery for `budget` resources
- Support resource discovery for `file storage` resources
- Support resource discovery for `core` resources
- Support resource discovery for `nosql` resources
- Support resource discovery for `osmanagement` resources
- Support Expansion: US customers can launch in all regions
- Support for Enhance Marketplace Get Package API

### Fixed
- Fixed the state for NSG rule tcp options, tcp options were not getting written to state
- case insensitivity for domain in `oci_dns_record` and `oci_dns_steering_policy_attachment`
- Fixed the documentation in resource `oci_bds_bds_instance`

## 3.78.0 (May 27, 2020)

### Added
- Support resource discovery for `streaming` resources
- Support resource discovery for `healthChecks` resources
- Support resource discovery for `events` resources

### Fixed
- Fixed DNS outage causing problems for DNS records
- Fixed string values to escape TF characters in resource discovery
- Fixed backwards-compatibility issue in multi-provider (i.e. multi-region) scenario with Terraform v0.11 

## 3.76.0 (May 19, 2020)

### Added
- Support resource discovery for autoScaling resources
- Support for exposing `private_endpoint` in `oci_database_autonomous_database`
- Support for JWT Validation in API Gateway Service
- Support for `os_family` attribute in `oci_osmanagement_managed_instance_group` resource
- Support for `os_family` and `is_reboot_required` attributes in `oci_osmanagement_managed_instance` datasource
- Support for oci core image datasource
- Support resource discovery for `containerengine` service

### Fixed
- Fixed the delegation support in resource `oci_file_storage_mount_target`

## 3.75.0 (May 13, 2020)

### Added
- Support resource discovery for limits resources
- Support Terraform v0.12 syntax for resource discovery. Default is now v0.12 for generated configurations. 
- Support resource discovery for functions resources

### Fixed
- Add missing attributes for `oci_file_storage_mount_target` import [Github issue #1037](https://github.com/terraform-providers/terraform-provider-oci/issues/1037)
- Fixed the diff for `whitelisted_ips` arguments order in `oci_database_autonomous_database` resource [Issue #1050](https://github.com/terraform-providers/terraform-provider-oci/issues/1050)
- Fixed the `placement_configs` order mismatch in `oci_containerengine_node_pool` [GitHub issue #1045](https://github.com/terraform-providers/terraform-provider-oci/issues/1045)
- Fixed Instance Metadata examples to use the Instance Metadata Service version 2

## 3.74.0 (May 06, 2020)

### Added
- Support for update `license_model` in `oci_database_db_system`
- Support for ADB-S Version Upgrade 19c (manual)
- Support restore feature for key and vault

### Fixed
- Fix `streaming_stream_pool_resource` send empty key

## 3.73.0 (April 29, 2020)

### Added
- Support for Start/Stop `oci_integration_integration_instance`
- Support compartmentId query for service marketplace
- Support for Oracle Data Safe Service

## 3.72.0 (April 22, 2020)

### Added
- Support for resource discovery in Big Data service
- Support for Scheduled Cross-Region Backups in `oci_core_volume_backup_policy`
- Support Closing InstanceConfigurationLaunchInstanceDetails parity gaps with LaunchInstanceDetails 
- Support Flexible Infrastructure - Flexible VM Instance
- Support for object versioning in Object Storage 
- Support for `is_free_tier_enabled` attribute in `oci_database_autonomous_db_versions` data source
- Support for `maintenance_window` in `oci_database_db_system` resource for ExaCS infrastructure

### Fixed
- Update `cpu_core_count` with the other attributes in `oci_database_db_system` resource [Github issue #1026](https://github.com/terraform-providers/terraform-provider-oci/issues/1026)

### Notes
`oci_streaming_stream_archiver` data source and resource were not supported by the service and removed from the provider since v3.72.0

## 3.71.0 (April 16, 2020)

### Added
- Support for private customer onboarding and delayed upgrade in `oci_oce_oce_instance`
- Support private stream pools and custom KMS key integration in streaming service

## 3.70.0 (April 08, 2020)

### Added
- Support for non-default profiles for credentials
- Support for limits and usage data source in KMS
- Support for Allowing resources to be moved between compartments in dataflow application
- Support for `InstancePrincipal` and `InstancePrincipalWithCerts` auth mode in Resource discovery

## 3.69.0 (April 01, 2020)

### Added
- Support for pod security policy in kubernetes
- Support for Oracle Big Data Service
- Support for application definition parameters update in dataflow application
- Support for Cross Region Replication
- Support for Secrets Management Service's `oci_vault_secret` and `oci_vault_secret_version` datasources
- Support for Retention Rules that control object immutability

## 3.68.0 (March 25, 2020)

### Added
- Support for creating DB from backup in DBAAS
- Support for OCI WAF version 1.2
- Support for WAF URL in `oci_oce_oce_instance` for disaster recovery

## 3.67.0 (March 19, 2020)

### Added
- Support for Handling the VM (hypervisor) reboots info shared with the customer
- Support for VM 20c Preview in DBAAS
- Support for console connection for db nodes in BM and VM db systems

## 3.66.0 (March 11, 2020)

### Added
- Support for budget alerts service integration with events service

## 3.65.0 (March 04, 2020)

### Added
- Support for updating `shape` attribute in `oci_database_db_system` resource
- Support for CPE builder on IPSec console
- Support for exposing `private_ip` and `fault_domain` for OKE cluster node 

## 3.64.0 (February 26, 2020)

### Added
- Support Functions integration for ONS service
- Support IP-based policy for Identity Service
- Support Extensions to Tenancy, User, Group entities in IAM
- Support private access in `oci_database_autonomous_database` resource

## 3.63.0 (February 19, 2020)

### Added
- Support update DNS name for Events
- Support for Oracle NoSQL Database Cloud
- Support for exporting `pay_go_strategy` and `package_type` attributes in `oci_marketplace_listing_package`, `oci_marketplace_listing_packages` datasources
- Support for `storage_management` attribute in `oci_database_db_versions` datasource
- Support for `instance_usage_type` attribute in `oci_oce_oce_instance` resource

## 3.62.0 (February 12, 2020)

### Added
- Support for Proxy Protocol for `oci_load_balancer_listener`
- Support for specifying db version while creating a database for ADB Serverless

## 3.61.0 (February 05, 2020)

### Added
- Support for Data Science service
- Support for Data Catalog Cloud Service
- Support for Data Flow Service

### Fixed
- Address issue where budget resource `time_spend_computed` attribute results in error [Github issue #966](https://github.com/terraform-providers/terraform-provider-oci/issues/966)

## 3.60.0 (January 29, 2020)

### Added
- Support `shape` property as customer input for `oci_database_data_guard_association`.

## 3.59.0 (January 22, 2020)

### Added
- Support for creating `oci_database_autonomous_database` resource by cloning from a backup of an existing Autonomous Database.
- Support for a new field `redundancy_status` in resource `core_drg_resource`.

## 3.58.0 (January 15, 2020)

### Added
- Support for `description` field in networking routing rules in `oci_core_route_table` and `oci_core_security_list`
- Support for Stop/Start Digital Assistant Instance
- Support for `oci_database_database` resource for exadata infrastructure

## 3.57.0 (January 09, 2020)

### Added
- Support for change in `corporate_proxy` parameter in `oci_database_exadata_infrastructure`
- Support for `maintenance_window_details` attribute in `database_autonomous_container_database` resource and datasource

### Fixed
- Support of the deprecated `node_image_id`, `node_image_name` attributes in `oci_containerengine_node_pool` resource for Terraform v0.11

## 3.56.0 (December 18, 2019)

### Added
- Support VM Instance resizing with reboot in `oci_core_instance` resource
- Support for improved custom image support in  `oci_containerengine_node_pool` resource
- Support for Kafka compatibility in Oracle Streaming Service
- Support for Cross-region boot volume backups
- Support for `is_management_disabled` attribute in `oci_core_instance` and `oci_core_image` resources and datasources
- Support for `dns_tsig_key` resource and datasources
- Support for Economy vaults in Key management service
- Support for API Gateway Service
- Support for Marketplace
- Support for OS management service
- Support for delete OCE instance without IDCS token 

### Notes
Starting with this version, the terraform-provider-oci supports VM Instance resizing with reboot. Resizing can only happen within the shapes of same family. The shapes much be compatible with the image and the instance should not be associated to any `dedicated_vm_host_id`.

## 3.55.0 (December 11, 2019)

### Added
- Support Etag in `oci_objectstorage_objects` resource
- Support for Network Security Groups in `oci_file_storage_mount_target` resource
- Support for multi-attach for block storage
- Support for cache control and control-disposition headers in `oci_objectstorage_object`
- Support for OCID in Bucket Resource

## 3.54.0 (November 27, 2019)

### Added
- Support for Autonomous Database maintenance window
- Support for `oci_database_autonomous_exadata_infrastructure_ocpu` datasource to get details of the OCPUs for the specified Autonomous Exadata Infrastructure instance

### Fixed
- Fixes an issue in resource discovery when duplicates of the same service are specified to the `-services` argument
- Support and validation for the `ike_version`, `routing` attributes in `oci_core_ipsec_connection_tunnel_management` resource

## 3.53.0 (November 20, 2019)

### Added
- Support for creating `oci_database_autonomous_database` resource with the specified `whitelisted_ips`
- Support for `customer_asn` attribute in `core_virtual_circuit` resource
- Support for fault domains in `core_instance_pool` resource 
- Support for URL Redirect Feature in `oci_load_balancer_rule_set` resource

### Deprecated
- Virtual Circuit resource: The `customer_bgp_asn` attribute is now deprecated. Please use the `customer_asn` instead.

## 3.52.0 (November 13, 2019)

### Added
- Support for specifying compartment ID for container engine options APIs
- Support for console access to APEX and SQL Dev in autonomous databases
- Support for Volume Performance Units in `oci_core_boot_volume` and `oci_core_volume` resources
- Support for data safe integration in `oci_database_autonomous_database` resource

### Fixed
- Fixed `time_deletion_of_free_autonomous_database` and `time_reclamation_of_free_autonomous_database`attributes in `oci_database_autonomous_database` resource
- Fix `ssh_public_keys` for DB systems and vm clusters, so that they are TypeSet. Otherwise, the service may return SSH keys out of order, which could result in plan diffs.
- Extend the default operation timeout for DB backups to 1 hour, as current default of 15 minutes could possibly lead to early timeout.

## 3.51.0 (November 06, 2019)

### Added
- Support for updating `assign_public_ip` attribute in `oci_core_instance` resource
- Support for Oracle Analytics cloud
- Support for Oracle Integration cloud
- Support for IKE version selections for IPSec connection in VPN
- Support for `operating_system` and `operating_system_version` attributes in `oci_core_image` resource's `image_source_details`
- Resource Manager data sources  

### Fixed
- Fixed `auto_backup_window` attribute in `database_db_system` and `database_db_home` resources

## 3.50.0 (October 30, 2019)

### Added
- Support for Wallet Management.
- Support for Add/Remove Compatible Shape from Custom Images
- Support for HTTP Redirects
- Support for OCI Resource Discovery to generate configurations and state files from existing compartments

### Fixed
- `extended_metadata` fields should be imported as part of instances and instance configurations

### Notes
Starting with this version, the terraform-provider-oci supports resource discovery.

## 3.49.0 (October 23, 2019)

### Added
- Support for Oracle Content and Experience

## 3.48.0 (October 16, 2019)

### Added
- Support for Oracle Digital Assistant

### Deprecated
- Instances: The `hostname_label` and `subnet_id` attributes are now deprecated. Please use the `hostname_label` and `subnet_id` attributes under `create_vnic_details`.

### Fixed
- Update for whitelisted ips in `oci_autonomous_database`

## 3.47.0 (October 09, 2019)

### Added
- Support for Audit v2 enhancements. Note: `oci_audit_events` data source schema is updated
- Support for specifying network_type in `launch_options` for the `core_instance` resource
- Support for `home_region` and `time_created` attributes in health_checks resources and datasources
- Support for custom scheduled backup policies in Block Storage 
- Support for importing `oci_load_balancer_certificate` resource

### Notes
Starting with this version, newly created load balancer certificates will have an `id` in the form of `loadBalancers/{loadBalancerId}/certificates/{certificateName}`.
Load balancer certificates created with previous versions and upgrading to this version will continue to store `id` in the form of `{certificateName}`.

## 3.46.0 (October 02, 2019)

### Added
- Support DBaaS VM DB Fast Provisioning
- Support for required default tags
- Support for moving `oci_core_drg` resources across compartments
- Support for enumerated tag values

### Fixed

- Fix compositeId parsing for pre-authenticated requests in object storage [Issue #867](https://github.com/terraform-providers/terraform-provider-oci/issues/867)
- Fixed ssl_configuration is optional only in `oci_load_balancer_backend_set` resource

## 3.45.0 (September 25, 2019)

### Added

- Support for Event Notifications on `oci_objectstorage_bucket`

## 3.44.0 (September 18, 2019)

### Added

- Support for `oci_database_exadata_infrastructure`, `oci_database_vm_cluster_network`, `oci_database_vm_cluster` resources for Exadata Cloud at Customer
- Support for backups in Exadata Cloud at Customer
- Support for free tier resources and system tags in the Load Balancing service
- Support for free tier resources and system tags in the Compute service
- Support for free tier resources and system tags in the Block Storage service
- Support for free tier and system tags on autonomous databases in the Database service

## 3.43.0 (September 11, 2019)

### Added
- Support for Granular security lists in Autonomous Database - Dedicated
- Support for regional subnet integration for Oracle Kubernetes Container engine
- Support Kubernetes secret encryption for clusters using `kms_key_id`
- Support for allowing user selected Autobackup start time window using `auto_backup_window` 
- Support for system tags in core instances, block storage, load balancer and autonomous transaction processing

## 3.41.0 (September 04, 2019)

### Added
- Support for Cluster Network in the Compute service

## 3.40.0 (August 28, 2019)

### Added
- Add `resource_group` optional field for metrics
- Support for dedicated virtual machine hosts

## 3.39.0 (August 21, 2019)

### Added
- Support for creating and updating `oci_file_storage_file_system` resource with KMS key
- Support for Stream Archiving
- Support for moving `oci_core_dhcp_options`,`oci_core_internet_gateway`,`oci_core_local_peering_gateway`,`oci_core_network_security_group`, `oci_core_public_ip` resources across compartments
- Support for evaluating quotas and limits
- Support for Web Application Firewall 1.1 features

### Fixed
- Fixed initialization of nsg_ids in `oci_database_db_system`, `oci_database_data_guard_association` and `oci_load_balancer_load_balancer`

## 3.38.0 (August 14, 2019)

### Added
- Documentation update for `oci_waas_waas_policy` and `oci_waas_certificate` with the latest WAF API change

### Fixed
- Fixed the invalid parameter issue on provisioning `oci_core_network_security_group_security_rule` with `icmp_options` without optional attribute `code`

## 3.37.0 (August 07, 2019)

### Added
- Support for ipv6 in `oci_core_vcn`, `oci_core_subnet` and `oci_load_balancer` resources.
- Support for ipv6 in `oci_core_virtual_circuit` resources.

### Fixed
- Fixed the diff for `options` arguments order in `oci_core_dhcp_options` resource [Issue #829](https://github.com/terraform-providers/terraform-provider-oci/issues/829)
- Fixed typo in docs for `source_type` in `oci_core_network_security_group_security_rule` and docs updated
- Fixed `listing_id` reference in docs for App Catalog
- Removing `compartment_id` from `oci_core_volume_attachment` as the service does not accept that parameter. The compartment_id of the volume is the one used by the service.
- Fixed the nil pointer error for `oci_core_ipsec` on compartment update
 
## 3.36.0 (July 31, 2019)

### Added
- Support for moving `oci_core_cpe`, `oci_core_cross_connect_group`, `oci_core_cross_connect`, `oci_core_ipsec`, `oci_core_remote_peering_connection` and `oci_core_virtual_circuit` resources across compartments
- Support for moving `oci_streaming_stream` resources across compartments
- Support for `defined_tags` and `freeform_tags` attributes in `oci_core_cross_connect_group`, `oci_core_cross_connect`, `oci_core_remote_peering_connection` and `oci_core_virtual_circuit` resources
- Support for moving `oci_waas_waas_policy` and `oci_waas_certificate` resources across compartments
- Support for specifying rules for Events service via `oci_events_rule` resource

## 3.35.0 (July 24, 2019)

### Added
- Support for creating `instance_configuration` resource from the specified instance
- Support for Budget Alerts for Cost Tracking Tags
- Support for moving `oci_monitoring_alarm` across compartments
- Support for moving `health_checks_http_monitor` and `health_checks_ping_monitor` resources across compartments
- Support for moving `database_autonomous_database` and `database_db_system` resources across compartments
- Support for moving `database_autonomous_container_database` and `database_autonomous_exadata_infrastructure` resources across compartments
- Support for scheduling KMS vault deletion by specified time

### Fixed
- Fixed `oci_load_balancer_backend_set` by explicitly making `session_persistence_configuration` and `lb_cookie_session_persistence_configuration` mutually exclusive [Issue #825](https://github.com/terraform-providers/terraform-provider-oci/issues/825)
- Fixed use case of `oci_load_balancer_backend_set` with `lb_cookie_session_persistence_configuration` update operation without setting optional parameters `max_age_in_seconds` and `domain`
- Fixed `oci_identity_user_capabilities_management` to correctly set `can_use_auth_tokens` field

## 3.34.0 (July 17, 2019)

### Added
- Support for Functions as a service
- Support for adding resource limits to compartments
- Support for KMS encryption key for Cross-region backup copy in Block Storage.
- Support for exposing KmsKeyId on backups in Block Storage.
- Support for Permitted Methods feature in LBaaS
- Support for VCN access control lists via `load_balancer_rule_set`
- Support for LBaaS Cookie Insertion (Sticky Cookie) 
- Support for VCN Transit Routing to Oracle Services via Service Gateways
- Support for moving `ons_notification_topic`, `ons_subscription` resources across compartments
- Support for moving `oci_load_balancer` resources across compartments
- Support for moving `oci_kms_key` and `oci_kms_vault` resources across compartments
- Support for moving `core_instance` resources across compartments
- Support for moving `identity_compartment` resource tree across compartments
- Support for moving `dns_zone` and `dns_steering_policy` resources across compartments

### Fixed
- Removing deprecated fields that have no current valid use
    - We are removing page and limit in list operations that are obsolete in terraform because of our pagination logic
    - We are also removing deprecated "time_modified" fields that are not being populated from the following resources:
        - core_internet_gateway
        - core_route_table
        - identity_compartment
        - identity_group
        - identity_policy
        - identity_user
- Removing deprecated field `time_state_modifed` from data source `oci_core_ip_sec_connection_device_status`.  `time_state_modified` should be used instead
- Removing deprecated fields `content-length` and `content-type` from data source `oci_objectstorage_object_head`. `content_length` and `content_type` should be used instead
- Removing `compartment_id` from resource `oci_core_drg_attachment` as an Optional field as the service does not accept it. The compartment of the VCN is the one used by the service. Keeping it as a computed field. 
- Removing deprecated field `db_data_size_in_mbs` from resource `oci_database_backup`. `database_size_in_gbs` should be used instead
- Fixed `extended_metadata` field in `oci_core_instance` to correctly handle JSON [Issue #817](https://github.com/terraform-providers/terraform-provider-oci/issues/817)
- Consistently use the new `oci_core_vcn` rather than the legacy `oci_core_virtual_network` resource for VCN in examples

## 3.33.0 (July 10, 2019)

### Added
- Support autonomous transaction processing preview mode
- Support load balancer attachment data source for instance pools
- Support moving `core_route_table`, `core_security_list`, `core_subnet`, `core_vcn` resources across compartments
- Support for Granular Security Lists using Network Security Group
- Support for Granular Security Lists in Load Balancer
- Support for Network Security Groups in databases
- Support in autonomous database and object data sources for encoding downloaded binary content as base64. This works around behavior in Terraform v0.12 that could cause binary content to be corrupted if written directly to state.

### Fixed
- Address panics caused by invalid type assertions in object map conversion. This could potentially affect attributes
that are maps of string values.

## 3.32.0 (July 03, 2019)

### Added
- Support for moving Images across compartments
- Support for moving Instance Pools and Instance Configurations across compartments
- Support for compartment move of auto-scaling configuration resource

### Fixed
- We were throwing an error for some resources if the resource no longer existed during refresh. This is fixed now. 
- Change to prevent "has conflicting state of UPDATING" error in multiple dbHomes case

## 3.31.0 (June 26, 2019)

### Added
- Support for moving `email sender` resource between compartments. 
- Support for moving NAT Gateway resource across Compartments.

### Fixed
- Fix for `defined_tags` property deletion bug

## Notes
- This release upgrades the Terraform plugin SDK to v0.12.3-0.20190619193004-2ab2796c932c, which fixes 
how null/empty values are stored in state during import and fixes unnecessary diffs caused by omission of
Optional/Computed fields.

## 3.30.0 (June 19, 2019)

### Added
- Support for scheduling KMS key deletion
- Support for moving Volumes, Volume groups, Boot Volumes and corresponding Backups across compartments
- Support for moving Service Gateway resource across Compartments

### Fixed
- Instance `create_vnic_details` will be fetched for all applicable instance lifecycle states.

## 3.29.0 (June 12, 2019)

### Added
- Support for autonomous transaction database-dedicated, autonomous exadata infrastructures, autonomous container databases and maintenance runs.
- Support for `boot_volume_size_in_gbs` argument in the `oci_instance_configuration` resource 

## 3.28.2 (June 07, 2019)

### Added
- `oci_core_ipsec_connection_tunnel_management` resource to manage IPSec tunnel connection
### Fixed
- `oci_core_ipsec` backward compatibility issue by removing `tunnel_configuration` property, which is reported by https://github.com/terraform-providers/terraform-provider-oci/issues/779

## 3.28.1 (June 05, 2019)

## Notes

- This is a Terraform 0.12 compatible release of this provider.

## 3.28.0 (June 05, 2019)

### Added
- Support for ATP-S autoscaling
- Support for specifying Fault Domains in `launch_details` for `oci_core_instance_configuration` resource
- Support for defined tags and tag namespace deletion

## 3.27.0 (May 29, 2019)

### Added
- Support for moving File Systems and Mount Targets across compartments
- Support for filtering File Storage resources by tags
- Support for getting UI password information

### Notes
- This is the first provider version that supports Terraform v0.12.

## 3.26.0 (May 22, 2019)

### Added
- Support for setting `compartment_id` argument in `object_storage_namespace` data source
- Support BGP dynamic routing and allow customer to input PSK for IPSec tunnels
- ListInstanceConfig/Pools and ListAutoScalingConfiguration return tags

### Fixed
- Fix for dbSystem `db_version` causing unnecessary diffs on subsequent applies
- Fix for database `db_backup_config` causing unnecessary diffs on subsequent applies.

## 3.25.0 (May 15, 2019)

### Added
- Support for recovery window in backup config for Database DbSystem and DbHome resources
- Support for KMS throttling and audit logs

## 3.24.1 (May 07, 2019)

### Fixed
- Fix unhandled error when Security Lists are altered outside Terraform
- Updated `availability_domain` property to be case insensitive

## 3.24.0 (April 24, 2019)

### Added
- Support data source for cost tracking tags
- Singular data sources will reuse resource schema

## 3.23.0 (April 17, 2019)

### Added
- Support for updating `license_model` for `oci_autonomous_database` resource
- Support for updating `static_routes` and new `cpe_local_identifier` in `oci_core_ipsec` resource for improved VPN service usability
- Support for updating `whitelisted_ips` in `autonomous_database`. Note: Cannot be used during creation.
- Support tagging for Dynamic Groups in Identity

## 3.22.0 (April 10, 2019)

### Added
- Support for `compartment_id` filter in `email_senders` and `email_suppressions` data sources
- Support for import in dbHomes and dbSystems

### Fixed
- Backward compatibility for compositeId in Object Storage - Objects and PARs

## 3.21.0 (April 03, 2019)

### Added
- Support for additional dbHomes/databases in a BM Db System
- Support for tags in databases
- Support for updates to database auto_backup_enabled
- Support for provider service keys in Fast Connect Provider Services
- Singular data sources for User, Group, File Storage Snapshot, Private IP and Virtual Cloud Network (VCN).
- Support for authentication policy introduced in v3.18.0 is now generally available.

### Fixed
- Virtual Circuit update failures by handling default values
- Importing `assign_public_ip` for Core vnic attachment

## 3.20.0 (March 27, 2019)

### Added
- Support for importing Buckets and Pre-authenticated requests in Object Storage
- Support glob inclusion and exclusion patterns for object names allowed in Object Storage Lifecycle
- Support for sorting for resources returned in `oci_core_images` data source
- Support for Web Application Acceleration and Security service

### Fixed
- Import functionality for Objects in Object Storage
- Import functionality for Identity Policy

## 3.19.0 (March 20, 2019)

### Added
- Support for cloning of Autonomous Databases
- Support for node metadata in container engine node pool
- Support for Data Guard Associations for databases

## 3.18.0 (March 13, 2019)

### Added
- Add Budget and Alert Rules resources
- Support starting and stopping instances
- Support to create Containerengine Node Pool with Image Id
- Support for customer specified timezone in Database Systems
- Support for creating Autonomous Data Warehouses through Autonomous Database resource `oci_database_autonomous_database` using the field `db_workload`
- Support for Defined Tag defaults through the `oci_identity_tag_default` resource
- Support for updating the compartment on a Tag Namespace
- Support for exadata io resource management config for DB system
- Support `email` attribute for `oci_identity_user` resource
- Support for authentication policy

### Fixed
- Marked oci_identity_ui_password resource as not importable

### Deprecated
- Deprecated Autonomous Data Warehouse resources `oci_database_autonomous_data_warehouse`, the API is now unified with Autonomous Database

## 3.17.0 (March 05, 2019)

### Added
- Add singular Availability Domain data source with related example updates
- Support for Monitoring service
- Adding ability to disable monitoring in instances
- Adding support for Metrics-based Dynamic Auto-scaling
- Support for listing and specifying Fault Domains in Database resources
- Support for Notification service

## 3.16.0 (February 26, 2019)

### Added
- Adding description property to rules in Steering Policies in DNS
- Enable regional Subnets by making Availability Domain optional when creating a Subnet
- Support for Streaming service
- Support for the tagging of applicable KMS resources

### Fixed
- DNS Record now requires domain and rtype as mandatory arguments. Managing DNS record resources now requires DNS_RECORD* level policy entitlements instead of DNS_ZONE*. [Permissions List](https://docs.cloud.oracle.com/iaas/Content/Identity/Reference/dnspolicyreference.htm)

## 3.15.0 (February 12, 2019)

### Added
- Adding support for the tagging of Email Delivery service approved senders
- Support for Health Check Service
- Adding database connection information to the `oci_database_database` and `oci_database_databases` data sources
- Adding support for Steering Policies in DNS

## 3.14.1 (February 05, 2019)

### Fixed
- Timeout should be updatable for the `oci_containerengine_cluster` and `oci_containerengine_node_pool` resources
- Virtual Circuit `public_prefixes` to be updatable and importable. [Issue #700](https://github.com/terraform-providers/terraform-provider-oci/issues/700)

## 3.14.0 (January 29, 2019)

### Added
- Adding support for the database renaming during restore from incremental backup

## 3.13.0 (January 23, 2019)

### Added
- Added singular data source for Object Storage objects

### Fixed
- Fixed an issue where the default retry timeout is zero seconds if `retry_duration_seconds` isn't specified
- Modifying immutable `metadata` fields such as `ssh_authorized_keys` and `user_data` should result in new instances. [Issue #673](https://github.com/terraform-providers/terraform-provider-oci/issues/673)
- Vendored Terraform helper/schema SDK to return matching data type for maps in case of empty state. [Issue #685](https://github.com/terraform-providers/terraform-provider-oci/issues/685)

## 3.12.0 (January 15, 2019)

### Added
- Support for `retry_duration_seconds` option to configure length of retry in the face of HTTP 429 and 500 errors
- Support for custom header insertion, extension, and removal for Load Balancer listener resource
- Support for consistent volume names in the Block Volume attachments

### Fixed
- Retried SDK calls are now jittered to avoid herding of retry requests in high parallelism scenarios
- Fail the initialization of the provider if either of `user_ocid`, `fingerprint`, `private_key`, `private_key_path` or `private_key_password` are specified for `InstancePrincipal` or `InstancePrincipalWithCerts` auth mode.

### Note
- Examples and test updated to use VM.Standard2.1
- Windows example image updated to Windows-Server-2012-R2-Standard-Edition-VM-Gen2-2018.12.12-0

## 3.11.2 (January 10, 2019)

### Fixed
- Reverted previous fix for immutable `metadata` fields `ssh_authorized_keys` and `user_data` that results in new instances due to a crash when using interpolations in TypeMap with customdiff (Issue #685)

## 3.11.1 (January 08, 2019)

### Changed
- LoadBalancer BackendSets to have TypeSet for Backends to avoid out of order diffs

### Fixed
- Regression in handling of failed work-requests to pass the errors to the user and fail the apply
- Removing certificates from load balancer listeners can be done by omitting `ssl_configuration`
- Load balancer resources that are stuck in failed state during deletion can now be deleted after upgrading
- Modifying immutable `metadata` fields such as `ssh_authorized_keys` and `user_data` should result in new instances

## 3.11.0 (December 18, 2018)

### Added
- Support for tagging in `oci_dns_zone`
- New attribute `nameservers` is added to `oci_dns_zone`
- Support for in-transit encryption for paravirtualized boot and data attachment
- Identify latest database version with `oci_databse_db_versions` data source using `is_latest_for_major_version` property
- Support for importing tag. Note tag uses custom Id(import only) format (tagNamespaces/{tagNamespaceId}/tags/{tagName}) to support import.
- Support for provisioning user capabilities for native and federation shadow users
- Support `id` attribute for `oci_identity_availability_domains`
- Support `freeform_attributes` attribute for the `oci_identity_identity_provider`
- Support for `sparse_diskgroup` for Exadata dbsystem

## 3.10.0 (December 11, 2018)

### Added
- Support for attaching Route Table to Subnet. Issue [#270](https://github.com/terraform-providers/terraform-provider-oci/issues/270)

## 3.9.0 (December 04, 2018)

### Added
- Support for the Instance Pools & Instance Configurations
- Support for the Block Volume cross-region backups
- Support for 'approximate_count' and 'approximate_size' for bucket resource

## 3.8.0 (November 28, 2018)

### Added
- Support VCN Transit

## 3.7.0 (November 14, 2018)

### Added
- New parameter `is_hydrated` in `oci_core_volume_groups` resource and data source
- Support for public IP prefixes (CIDRs) up to 31
- Support for tagging in `oci_file_storage_file_system`, `oci_file_storage_mount_target`, and `oci_file_storage_snapshot`

### Changed
- Make `route_table_id`, `dhcp_options_id` in `oci_core_subnet` updatable
- Make `security_list_ids` in `oci_core_subnet` optional and updatable

### Deprecated
- Volumes: The `backup_policy_id` attribute is now deprecated. Backup policy should be assigned through `volume_backup_policy_assignments` resource instead.
- BootVolumes: The `backup_policy_id` attribute is now deprecated. Backup policy should be assigned through `volume_backup_policy_assignments` resource instead.

## 3.6.0 (November 01, 2018)

### Added
- New parameters `db_name` and `state` in `oci_database_database` data source
- New parameters `display_name` and `state` in `oci_database_db_homes` data source
- New parameter `state` parameter in `oci_database_db_nodes` data source
- New parameters `availability_domain`, `display_name`, and `state` in `oci_database_db_systems` data source
- Support for Partner Image Catalog
- Support for Key Management Service
- Support for encrypting the contents of an Object Storage bucket using a Key Management Service key
- Support for specifying a Key Management Service key when launching a compute instance in the Compute service
- Support for specifying a Key Management Service key when backing up or restoring a block storage volume in the Block Volume service
- Support enabling cost tracking for tags using `is_cost_tracking` field
- Support returning maintenance reboot time for compute instances using `time_maintenance_reboot_due` field
- Support nesting and deleting compartments. Compartment delete requires opt in, see compartment documentation

### Fixed
- Data type for properties with type as TypeSet to TypeList in following datasources: `oci_core_route_tables`, `oci_core_security_lists`, `oci_core_volume`, and `oci_core_service_gateways` to allow referencing by indexes in Terraform configs.

## 3.5.0 (October 19, 2018)

### Added
- Support for [Cross Region Copy](https://docs.cloud.oracle.com/iaas/Content/Object/Tasks/copyingobjects.htm) of objects
- Support for object lifecycle policies on a bucket on object storage. See [Using Object Lifecycle Management](https://docs.cloud.oracle.com/iaas/Content/Object/Tasks/usinglifecyclepolicies.htm)
- Support for singular data source for a bucket
- Additional nested field in `oci_database_backups` data source and `oci_database_backup` resource, under the `backups` property called `database_size_in_gbs`
- Support for generating and downloading wallets for Autonomous Database and Autonomous Data Warehouse. See [Connecting to Autonomous Data Warehouse](https://docs.cloud.oracle.com/iaas/Content/Database/Tasks/adwconnecting.htm) for more details.

### Changed
- Nested field in `oci_database_backups` data source and `oci_database_backup` resource, under the `backups` property called `db_data_size_in_mbs` marked as deprecated

## 3.4.0 (October 11, 2018)

### Added
- Support for clone and resize of Boot Volume
- Support for specifying a backup policy at the time of creating a Boot Volume
- Support for offline resizing of Boot Volume
- Support for tagging of Boot Volume
- Support for NAT Gateways
- Support for singular data sources that can query individual Volumes, Subnets, and Instances
- Fields "assigned_entity_id" and "assigned_entity_type" to Public IPs to allow distinguishing Public IPs of the NAT Gateway.

### Fixed
- Importing of volumes with backup policies. Issue [#590](https://github.com/terraform-providers/terraform-provider-oci/issues/590)
- Updating of Virtual Circuits fails with field bgpMd5AuthKey is not supported

## 3.3.0 (October 04, 2018)

### Added
- Support for new Image launch mode: paravirtualization

### Fixed
- Fix logic to prevent unexpected diffs related to numbers. Issue [#607](https://github.com/terraform-providers/terraform-provider-oci/issues/607)

## 3.2.0 (September 28, 2018)

### Added
- Support updating size of offline volumes

### Fixed
- Specifying lifecycle state in container engine cluster datasource properly filters. Issue [#600](https://github.com/terraform-providers/terraform-provider-oci/issues/600)
- Importing the assign_public_ip attribute for instances has the correct default. Issue [#593](https://github.com/terraform-providers/terraform-provider-oci/issues/593)
- ADW and ATP resources destruction still succeeds if the database lifecycle state becomes `Unavailable`

## 3.1.1 (September 21, 2018)

### Fixed
- Fixed bug with load balancer compositeId. Issue [#612](https://github.com/oracle/terraform-provider-oci/issues/612)

## 3.1.0 (September 20, 2018)

### Added
- Support for importing load balancer related resources such as backend, backend set, hostname, listeners, and path route sets
- Support for updating an instance's metadata and extended metadata

## 3.0.0 (September 17, 2018)

### Fixed
- Fixed bug with DNS Records when the user specified more than 50 records in a terraform config. Issue [#581](https://github.com/oracle/terraform-provider-oci/issues/581)

### Notes
- This is the first provider version that can be automatically downloaded and installed with the `terraform init` command.

## 2.2.4 - 2018-09-11

### Added
- Support for Autonomous Data Warehouse and manual backups
- Support for Autonomous Transaction Processing (a.k.a Autonomous Database) and manual backups

## 2.2.3 - 2018-09-06

### Added
- Support for specifying a backup policy at the time of creating a Volume

## 2.2.2 - 2018-08-30

### Added
- Support for listing Fault Domains in an AD and specifying them when launching an Instance


## 2.2.1 - 2018-08-23

### Added
- Support for Boot Volume Backups. See [Boot Volume Backup Resources](https://github.com/oracle/terraform-provider-oci/blob/master/docs/core/boot_volume_backups.md) and [Backing Up a Boot Volume](https://docs.cloud.oracle.com/iaas/Content/Block/Tasks/backingupabootvolume.htm)
- Support for efficient large file uploads in Object Storage using multi-part API by providing `source` path. See [Object Resources](https://github.com/oracle/terraform-provider-oci/blob/master/docs/object_storage/objects.md) and [Using Multipart Uploads](https://docs.cloud.oracle.com/iaas/Content/Object/Tasks/usingmultipartuploads.htm)

## 2.2.0 - 2018-08-09

### Fixed
- Fix to security lists to avoid diffs after an apply in certain cases (#565)

### Added
- Support Audit Events Data Source
- Support for export options in the File Storage service for improved access controls
- Support for tagging on Load Balancer Resource. See [Tagging Resources](https://github.com/oracle/terraform-provider-oci/blob/master/docs/Tagging%20Resources.md)
- Support for large integers (int64) on `oci_core_volume.size_in_gbs`, `load_balancer_listener.idle_timeout_in_seconds`, `oci_file_storage_export_set.max_fs_stat_bytes`, and `oci_file_storage_export_set.max_fs_stat_files` inputs
- Include additional exported attributes related to computed sizes in [VolumeGroup](https://github.com/oracle/terraform-provider-oci/blob/master/docs/core/volume_groups.md) and [VolumeGroupBackup](https://github.com/oracle/terraform-provider-oci/blob/master/docs/core/volume_group_backups.md)

### Notes
- This release updates the OCI Provider code dependencies to Terraform v0.11.7, the result is that users with Terraform binary versions earlier than v0.10.1 will need to update--we recommend using the latest 0.11.x binary

## 2.1.17 - 2018-08-02

### Fixed
- Fix bug that was causing creation of tags and tagging namespaces to fail (#562)

## 2.1.16 - 2018-07-19

### Added
- Support for [Container Engine for Kubernetes](https://docs.cloud.oracle.com/iaas/Content/ContEng/Concepts/contengoverview.htm), adding resources for clusters, node pools, and data source for [kubeconfig](https://docs.cloud.oracle.com/iaas/Content/ContEng/Tasks/contengdownloadkubeconfigfile.htm)
- Support for [FastConnect](https://docs.cloud.oracle.com/iaas/Content/Network/Concepts/fastconnect.htm), cross-connect group and virtual circuits resources and data sources

## 2.1.15 - 2018-07-13

### Fixed
- Fix bug introduced in v2.1.14 (#558), failure updating a Route Table's Route Rules when they contain a rule that includes a Service Gateway ID

## 2.1.14 - 2018-07-13

###Notes
_This build contains a known issue where updates to a Route Table's Route Rules (when they contain a rule that includes a Service Gateway ID) fail with a 400 service error code (#558). The issue is fixed in v2.1.15._

### Added
- Ability to create and manage email approved senders, suppressions, and SMTP credentials
- Adding Service Gateway resource and data source, update Route Table and Security List
- Add Audit service configuration resource
- Support Identity Federation

### Changed
- Users may notice larger diffs for Security List's `ingress_security_rules`, `egress_security_rules` and Route Table's `route_rules`. The internal representation has been changed from Lists to Sets, which results in unexpected but innocuous Terraform behavior. See this issue for discussion: https://github.com/hashicorp/terraform/issues/15180
- Default timeout changed from 5 minutes to 15 minutes to accommodate some resources that may take longer to succeed
- Ability to update compartment of an Object Storage Bucket
- Updated Database data source to support tags

### Fixed
- Delete behavior fixed on Load Balancer resources for failed work requests

## 2.1.13 - 2018-07-02

### Added
- Add defined and freeform tags to applicable resources, see [Tagging Resources](https://github.com/oracle/terraform-provider-oci/blob/master/docs/Tagging%20Resources.md)
- Manage defined tags
- Filter by tags in data sources
- Support health status datasources for load balancer, backends, and backend sets
- Object Storage Buckets supports [storage tier](https://docs.cloud.oracle.com/iaas/Content/Object/Tasks/managingbuckets.htm) settings.
- Object Storage Objects can be renamed.
- Object Storage Objects data source supports specifying a `delimiter`.
- DBsystems supports update. This allows scaling up the cpu_core_count in and the data_storage_size_in_gb.
- Create backups from a database.
- Support creating a DBSystem from a Database backup.
- Support db_system_id for db_versions data source.
- The db_system_shapes data source results now include information about max/min node count, and min core count supported by the relevant shape.
- Assign backup policies to volumes.
- Support additional ways of finding a Public IP via custom Public IP data source.
- Ability to create and manage console connections.

### Changed
- Object Storage Object's attributes other than `name` are now marked `forceNew`. This is consistent with the behavior of the service as defined [here](https://docs.cloud.oracle.com/iaas/api/#/en/objectstorage/20160918/Object/PutObject).

### Fixed
- Multiple updates on Object Storage Object's metadata used to cause contents of the file to get overwritten by its md5 value.
- DBSystems cpu_core_count was made optional as the service ignores it when you provide a VM shape. [#517](https://github.com/oracle/terraform-provider-oci/issues/517), [#539](https://github.com/oracle/terraform-provider-oci/issues/539).


## 2.1.12 - 2018-06-14

### Added
- Support importing images from object store or external sources.
- Updated Terraform Provider to use LaunchDbSystemDetails to provision DbSystem resource.
- Fix orphaned load balancer backend on port change [#519](https://github.com/oracle/terraform-provider-oci/issues/519).
- Fix to example in Route Tables documentation file.
- Added support for AuthToken Resource (replacement of deprecated SwiftPasswords) in Identity Service.
- Added support for Volume Group and Volume Group Backup.
- HCL syntax highlighting in docs
- Nil checks for time properties to avoid panic

## 2.1.10 - 2018-05-24

### Added
- Support for dynamic group resources and data sources
- Support for object storage namespace metadata resources and data sources
- Support for region subscription data sources

## 2.1.9 - 2018-05-17

### Added
- Added support for customer secret keys. More details can be found [here](https://github.com/oracle/terraform-provider-oci/tree/master/docs/identity/customer_secret_keys.md).
- Added boot volume attachments data source. More details can be found [here](https://github.com/oracle/terraform-provider-oci/tree/master/docs/core/boot_volume_attachments.md).
- Added region data source. More details can be found [here](https://github.com/oracle/terraform-provider-oci/tree/master/docs/identity/regions.md).
- Added tenancy data source. More details can be found [here](https://github.com/oracle/terraform-provider-oci/tree/master/docs/identity/tenancies.md).


## 2.1.8 - 2018-05-10

### Added
- Added support for remote VCN peering. More details can be found [here](https://github.com/oracle/terraform-provider-oci/blob/master/docs/core/remote_peering_connections.md), and an example [here](https://github.com/oracle/terraform-provider-oci/blob/master/examples/networking/remote_vcn_peering_full).
- Added a data source for boot volumes. More details can be found [here](https://github.com/oracle/terraform-provider-oci/blob/master/docs/core/boot_volumes.md).

### Fixed
- Fixed a crash that can occur when using the `oci_identity_api_key` resource and editing the API key outside of Terraform.


## 2.1.7 - 2018-05-03

### Added
- Added support for virtual host names for Load balancer listeners. See [listeners](https://github.com/oracle/terraform-provider-oci/blob/master/docs/load_balancer/listeners.md), [hostnames](https://github.com/oracle/terraform-provider-oci/blob/master/docs/load_balancer/hostnames.md) for more details.

## 2.1.6 - 2018-04-26

### Added
- New features for images -
     - Image launch mode can be specified when creating an image
     - The image size can be read from image resources and data sources
     - Image data sources can query using a “shape” filter
- New features for boot volumes -     
     - Custom instance boot volume sizes can be specified at launch time
     - Launch options can be read from instance and image resources and data sources
- New features for block volumes -
     - Volume attachments can enable CHAP authentication for iSCSI attachments
     - Volume attachments can be specified as read-only
     - Paravirtualized volume attachments can be created
     - Volume backups can specify whether a full or incremental backup type should be created
 - Filters support all Terraform primitives (string, bool, int, float)
 - Imports for Load Balancer resource are now enabled

### Fixed
- Fixed policy version_date bug (#508)

## 2.1.5 - 2018-04-12

### Added
- New features for Instances
    - Add “preserve_boot_volume” attribute for preserving attached boot volume on destroy.
    - Add “source_details” attribute for specifying either an image or an existing boot volume when launching.
    - More details can be found [here](https://github.com/oracle/terraform-provider-oci/blob/master/docs/core/instances.md).
- Added support for Local VCN Peering. More details can be found [here](https://github.com/oracle/terraform-provider-oci/blob/master/docs/core/local_peering_gateways.md).
- DNS service integration: adds Zone and Record resources, datasources, documentation and basic examples. More details can be found [here](https://github.com/oracle/terraform-provider-oci/tree/master/docs/dns).

### Deprecated
- Instances: The “image” attribute is now deprecated. Please use the “source_details” with “source_type” set to “image” instead.

## 2.1.4 - 2018-04-09

### Added
- Add support for Public IPs. More details can be found [here](https://github.com/oracle/terraform-provider-oci/blob/master/docs/core/public_ips.md).

## 2.1.3 - 2018-03-29

### Added
- Added export set resource to File Storage Service. Users can now update FSSTAT related parameters on the export set resource.

### Notes
- Support a new resource name for load balancer backend set that is consistent with other resources. The new name is 'oci_load_balancer_backend_set'. The previous usage of 'oci_load_balancer_backendset' is still supported.

## 2.1.2 - 2018-03-26

### Added
- File Storage Service: Allows management of NFS filesystems, mount targets, exports, and snapshots. (#440)
More details can be found [here](https://github.com/oracle/terraform-provider-oci/blob/master/docs/file_storage).
- Load Balancer PathRouteSets: Added support for load balancer request routing using [path route sets](https://github.com/oracle/terraform-provider-oci/blob/master/docs/load_balancer/path_route_sets.md). (#434)
- Load Balancer Listeners: Added [connection_configuration](https://github.com/oracle/terraform-provider-oci/blob/master/docs/load_balancer/listeners.md) attribute for specifying idle timeouts. (#425)
- Instance Principals: Allows Terraform OCI provider running within an authorized instance to reach Oracle Cloud Infrastructure services.
More details can be found [here](https://github.com/oracle/terraform-provider-oci/blob/master/docs/Writing%20Terraform%20configurations%20for%20OCI.md).

### Fixed
- Load Balancer Certificates: `passphrase` and `private_key` attributes are now marked as Sensitive. (#447)
- Load Balancer work request failures now include extra error details from the service.

## 2.1.1 - 2018-03-14

### Fixed
- VolumeAttachment: Handle unsupported attachment types. If an unsupported attachment type is returned by the service, the SDK's base interface is used to populate common fields.
- Instances: Add missing state field to datasource.

## 2.1.0 - 2018-03-08
More details for the changes introduced in 2.1.0 can be found [here](https://github.com/oracle/terraform-provider-oci/wiki/Details-for-v2.1.0-Release)

### Added
- [Client side filtering](https://github.com/oracle/terraform-provider-oci/blob/master/docs/Filters.md) is now enabled for all data sources that return a list.
- Some Core data sources now support server side filtering by `display_name` and `state`.
- New optional parameters and fields have been added to existing resources and data sources to support new functionality added by the services.
- Documentation files have been updated and improved. Documentation files for resources and data sources of the same entity have now been consolidated into one file.

### Deprecated
- `limit` and `page` parameters in data sources have been deprecated. All list data sources loop through all the pages and return one aggregated list.  
- The `time_modified` field was deprecated from a few resources as it is no longer set by the service.

### Fixed
- Updates to fields in `oci_objectstorage_preauthrequest` resource will force the destruction and recreation of the resource. Updates to fields in this resource had no effect earlier.
- Updating some fields resulted in nothing happening. This has been fixed.
- Unexpected destruction and recreation of `oci_objectstorage_object` was fixed by constraining all keys in the `metadata` map to be lower case.

### Notes
- With this release we started using the new official [OCI Go SDK](https://github.com/oracle/oci-go-sdk). Widespread changes to the source code were needed to make this happen.
- Removing optional parameters from a created resource will not result in a difference and the value for that field will remain as it was. If you want to reset the field to the default value returned by the service for that field you will have to taint the resource to destroy it and recreate it.
- If upgrading the OCI provider from v1.x.x, see [this wiki](https://github.com/oracle/terraform-provider-oci/wiki/Oracle-Terraform-Provider-Name-Change) for migration steps.
- See docs for this version [here](https://github.com/oracle/terraform-provider-oci/tree/v2.1.0).

## 2.0.7 - 2018-02-08

### Added
- NA

### Fixed
- Correctly resolve Load Balancer and Listener creation failures so plans can be reapplied (#414 and #430).
- Allow Object Storage Buckets to be renamed in plans by implementing the correct ForceNew behavior (#424).

### Notes
- If upgrading from v1, see [this wiki](https://github.com/oracle/terraform-provider-oci/wiki/Oracle-Terraform-Provider-Name-Change) for migration steps.
- See docs for this version [here](https://github.com/oracle/terraform-provider-oci/tree/v2.0.7).

## 2.0.6 - 2018-01-08

### Added
- A minimum of TLS 1.2 is now enforced by the provider (#394)

### Fixed
- Fixed an issue where importing a default resource would leave the manage_default_resource_id empty in the state file during import of default resources (#393, #379)

### Notes
- If upgrading from v1, see [this wiki](https://github.com/oracle/terraform-provider-oci/wiki/Oracle-Terraform-Provider-Name-Change) for migration steps.
- See docs for this version [here](https://github.com/oracle/terraform-provider-oci/tree/v2.0.6).

## 2.0.5 - 2017-12-14

### Added
- Enhanced security options by adding support for source port range under security list rules. This can be specified in "tcp_options" and "udp_options" (#340).
- Allow configuration of default resources under VCNs (#374). See more details about this feature [here](https://github.com/oracle/terraform-provider-oci/blob/master/docs/Managing%20Default%20Resources.md).

### Fixed
- Fixed bug wherein policy was not destroyed and recreated when compartment is changed (#389)
- Fixed errors with terraform import because of missing vcn_id in `*.tfstate` files (internet_gateway, route_tables, dhcp_options) (#388, #379)
- Fixed error where same retry token was being used for multiple requests in some development environments when auto retries were activated (Issue #170)

### Notes
- Code refactoring was done as part of this release. Go source file names have changed, the `provider` directory has been added. Should not impact the users in any way.
- If upgrading from v1, see [this wiki](https://github.com/oracle/terraform-provider-oci/wiki/Oracle-Terraform-Provider-Name-Change) for migration steps.
- See docs for this version [here](https://github.com/oracle/terraform-provider-oci/tree/v2.0.5).

## 2.0.4 - 2017-11-2

### Added
- Host header and version to signing (#340)
- Support for block volume fast clones (#347)

### Fixed
- Examples of "oci_core_images" data source now filter on "display_name" to accommodate changes to available images (#342 and #345)

### Notes
- If upgrading from v1, see [this wiki](https://github.com/oracle/terraform-provider-oci/wiki/Oracle-Terraform-Provider-Name-Change) for migration steps.
- See docs for this version [here](https://github.com/oracle/terraform-provider-oci/tree/v2.0.4).

## 2.0.3 - 2017-10-26

### Added
- Filters for most core, IAM, and Load Balancer data sources. See [docs/Filters.md](https://github.com/oracle/terraform-provider-oci/blob/master/docs/Filters.md) for details.
- Support for Virtual Machine (VM) DB Systems
- Support for Bring Your Own License (BYOL) licensing model for DB Systems

### Notes
- If upgrading from v1, see [this wiki](https://github.com/oracle/terraform-provider-oci/wiki/Oracle-Terraform-Provider-Name-Change) for migration steps.
- See docs for this version [here](https://github.com/oracle/terraform-provider-oci/tree/v2.0.3).

## 2.0.2 - 2017-10-12

### Fixed
- Optimize service error retry behavior (#179)
- Object store fixes (#225)
- Properly handle version date in policies, ignore format changes when diffing (#230)
- Ignore case for DNS Labels (#279)
- Oci-tool migration tool fixes (#298) (#292)

### Added
- Support update and refresh on Instance and Vnic details
- File upload example
- Block volumes support for size in gigabytes (#297)
- Support for compartment renaming (#250)

### Changed
- Handle and log URL parsing errors (#277)
- Minor update to bmcs-go-sdk license
- Acceptance test refinements

### Notes
- If upgrading from v1, see [this wiki](https://github.com/oracle/terraform-provider-oci/wiki/Oracle-Terraform-Provider-Name-Change) for migration steps.
- See docs for this version [here](https://github.com/oracle/terraform-provider-oci/tree/2.0.2).

## 2.0.1 - 2017-9-26

### Fixed
- Resources are now removed from the state file if in a "terminated" state so that it is recreated on an apply (#113)
- Enable empty route rules (#68)
- Fix import of Subnet prohibit_public_ip_on_vnic
- Adds pagination to all IAM data sources
- General fixes for plans including compartments as a resource

### Added
- VNIC skip_source_dest_check property

### Notes
- If upgrading from v1, see [this wiki](https://github.com/oracle/terraform-provider-oci/wiki/Oracle-Terraform-Provider-Name-Change) for migration steps.
- See docs for this version [here](https://github.com/oracle/terraform-provider-oci/tree/v2.0.1).

## 2.0.0 - 2017-9-13

### Changed
- Changes name from terraform-provider-baremetal to terraform-provider-oci. See [this wiki](https://github.com/oracle/terraform-provider-oci/wiki/Oracle-Terraform-Provider-Name-Change) on migration steps and associated migration tool usage instructions.

### Added
* Support for Secondary Private IPs

### Notes
- If upgrading from v1, see [this wiki](https://github.com/oracle/terraform-provider-oci/wiki/Oracle-Terraform-Provider-Name-Change) for migration steps.
- See docs for this version [here](https://github.com/oracle/terraform-provider-oci/tree/v2.0.0).

## Earlier Versions
- For earlier versions, see [releases](https://github.com/oracle/terraform-provider-oci/releases).<|MERGE_RESOLUTION|>--- conflicted
+++ resolved
@@ -1,4 +1,3 @@
-<<<<<<< HEAD
 ## 4.55.0 (Unreleased)
 
 ### Added
@@ -12,10 +11,7 @@
 - Support for Golden Gate backup size
 - Support for database management users added
 
-## 4.54.0 (November 24, 2021)
-=======
 ## 4.54.0 (November 30, 2021)
->>>>>>> b16bc4e5
 
 ### Fixed
 - Recovery from panic in getResourceOCID
