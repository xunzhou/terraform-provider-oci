package database

import (
	"github.com/MustWin/terraform-Oracle-BareMetal-Provider/client"
	"github.com/MustWin/terraform-Oracle-BareMetal-Provider/crud"
	"github.com/hashicorp/terraform/helper/schema"
)

func DBSystemResource() *schema.Resource {
	return &schema.Resource{
		Create: createDBSystem,
		Read:   readDBSystem,
		Delete: deleteDBSystem,
		Schema: map[string]*schema.Schema{
			"availability_domain": {
				Type:     schema.TypeString,
				Required: true,
				ForceNew: true,
			},
			"compartment_id": {
				Type:     schema.TypeString,
				Required: true,
				ForceNew: true,
			},
			"shape": {
				Type:     schema.TypeString,
				Required: true,
				ForceNew: true,
			},
			"subnet_id": {
				Type:     schema.TypeString,
				Required: true,
				ForceNew: true,
			},
			"ssh_public_keys": {
				Type:     schema.TypeList,
				Required: true,
				ForceNew: true,
				Elem: &schema.Schema{
					Type: schema.TypeString,
				},
			},
			"cpu_core_count": {
				Type:     schema.TypeInt,
				Required: true,
				ForceNew: true,
			},

			"display_name": {
				Type:     schema.TypeString,
				Computed: true,
				ForceNew: true,
				Optional: true,
			},
			"database_edition": {
				Type:     schema.TypeString,
				Computed: true,
				ForceNew: true,
				Optional: true,
			},

			"db_home": {
				Type:     schema.TypeList,
				Optional: true,
				ForceNew: true,
				MaxItems: 1,
				Elem: &schema.Resource{
					Schema: map[string]*schema.Schema{
						"database": {
							Type:     schema.TypeList,
							Required: true,
							MaxItems: 1,
							Elem: &schema.Resource{
								Schema: map[string]*schema.Schema{
									"admin_password": {
										Type:     schema.TypeString,
										Required: true,
									},
									"db_name": {
										Type:     schema.TypeString,
										Required: true,
									},
								},
							},
						},
						"db_version": {
							Type:     schema.TypeString,
							Required: true,
						},
						"display_name": {
							Type:     schema.TypeString,
							Optional: true,
						},
					},
				},
			},

			"disk_redundancy": {
				Type:     schema.TypeString,
				Computed: true,
				ForceNew: true,
				Optional: true,
			},
			"domain": {
				Type:     schema.TypeString,
				Computed: true,
				ForceNew: true,
				Optional: true,
			},
			"hostname": {
				Type:     schema.TypeString,
				Computed: true,
				ForceNew: true,
				Optional: true,
			},

			"id": {
				Type:     schema.TypeString,
				Computed: true,
			},
			"lifecycle_details": {
				Type:     schema.TypeString,
				Computed: true,
			},
<<<<<<< HEAD
			"listener_port": {
				Type:     schema.TypeString,
=======
			"listener_port": &schema.Schema{
				Type:     schema.TypeInt,
>>>>>>> dc18a4be
				Computed: true,
			},
			"state": {
				Type:     schema.TypeString,
				Computed: true,
			},
			"time_created": {
				Type:     schema.TypeString,
				Computed: true,
			},
		},
	}
}

func createDBSystem(d *schema.ResourceData, m interface{}) (e error) {
	client := m.(client.BareMetalClient)
	sync := &DBSystemResourceCrud{D: d, Client: client}
	return crud.CreateResource(d, sync)
}

func readDBSystem(d *schema.ResourceData, m interface{}) (e error) {
	client := m.(client.BareMetalClient)
	sync := &DBSystemResourceCrud{D: d, Client: client}
	return crud.ReadResource(sync)
}

func deleteDBSystem(d *schema.ResourceData, m interface{}) (e error) {
	client := m.(client.BareMetalClient)
	sync := &DBSystemResourceCrud{D: d, Client: client}
	return sync.Delete()
}<|MERGE_RESOLUTION|>--- conflicted
+++ resolved
@@ -122,13 +122,8 @@
 				Type:     schema.TypeString,
 				Computed: true,
 			},
-<<<<<<< HEAD
-			"listener_port": {
-				Type:     schema.TypeString,
-=======
 			"listener_port": &schema.Schema{
 				Type:     schema.TypeInt,
->>>>>>> dc18a4be
 				Computed: true,
 			},
 			"state": {
