--- conflicted
+++ resolved
@@ -135,8 +135,6 @@
 		Computed: true,
 	},
 }
-<<<<<<< HEAD
-=======
 
 var identitySchemaWithID = map[string]*schema.Schema{
 	"id": {
@@ -170,4 +168,3 @@
 		Computed: true,
 	},
 }
->>>>>>> e75d6983
